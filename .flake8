[flake8]
# A few linter errors and warnings that we are currently ignoring:
# * E501: Lines more than 79 characters long.
# * W503, W504: Line break before / after binary operator.
# * D401, D413: imperative mood, blank line at end of docstring
ignore = E501,W504,W503,D413,D401
# all the models are going away, package_data isn't code, analysis is zombie
exclude = package_data,analysis.py,models
<<<<<<< HEAD
# We should really be using max_complexity of ~10. We have some messes.
max_complexity = 22
=======
# We have a backlog of complex functions being skipped with noqa: C901
max_complexity = 10
>>>>>>> 88e8cb48
format = ${cyan}%(path)40s${reset}:${green}%(row)-4d${reset} ${red_bold}%(code)s${reset} %(text)s<|MERGE_RESOLUTION|>--- conflicted
+++ resolved
@@ -6,11 +6,6 @@
 ignore = E501,W504,W503,D413,D401
 # all the models are going away, package_data isn't code, analysis is zombie
 exclude = package_data,analysis.py,models
-<<<<<<< HEAD
-# We should really be using max_complexity of ~10. We have some messes.
-max_complexity = 22
-=======
 # We have a backlog of complex functions being skipped with noqa: C901
 max_complexity = 10
->>>>>>> 88e8cb48
 format = ${cyan}%(path)40s${reset}:${green}%(row)-4d${reset} ${red_bold}%(code)s${reset} %(text)s