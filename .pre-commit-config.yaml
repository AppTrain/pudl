--- conflicted
+++ resolved
@@ -108,19 +108,11 @@
     hooks:
       - id: hadolint
   # Check for errors in restructuredtext (.rst) files under the doc hierarchy
-<<<<<<< HEAD
-  #- repo: https://github.com/PyCQA/doc8
-  #  rev: 0.11.2
-  #  hooks:
-  #    - id: doc8
-  #      args: [--config, tox.ini]
-=======
   - repo: https://github.com/PyCQA/doc8
     rev: v1.0.0
     hooks:
       - id: doc8
         args: [--config, tox.ini]
->>>>>>> 32caab08
 
   # Lint any RST files and embedded code blocks for syntax / formatting errors
   - repo: https://github.com/rstcheck/rstcheck
