--- conflicted
+++ resolved
@@ -158,21 +158,23 @@
     print("Exporting data sources metadata to RST.")
     included_sources = ["eia860", "eia923"]
     package = Package.from_resource_ids()
-    extra_etl_groups = {
-        "eia860": "entity_eia"
-    }
+    extra_etl_groups = {"eia860": "entity_eia"}
     for name in SOURCES:
         if name in included_sources:
             source = DataSource.from_id(name)
             source_resources = [
-                res for res in package.resources if res.etl_group == name]
+                res for res in package.resources if res.etl_group == name
+            ]
             extra_resources = [
-                res for res in package.resources
-                if name in extra_etl_groups
-                and res.etl_group == extra_etl_groups[name]]
-            source.to_rst(path=DOCS_DIR / f"data_sources/{name}.rst",
-                          source_resources=source_resources,
-                          extra_resources=extra_resources)
+                res
+                for res in package.resources
+                if name in extra_etl_groups and res.etl_group == extra_etl_groups[name]
+            ]
+            source.to_rst(
+                path=DOCS_DIR / f"data_sources/{name}.rst",
+                source_resources=source_resources,
+                extra_resources=extra_resources,
+            )
 
 
 def static_dfs_to_rst(app):
@@ -204,14 +206,9 @@
 
 def setup(app):
     """Add custom CSS defined in _static/custom.css."""
-<<<<<<< HEAD
-    app.add_css_file('custom.css')
+    app.add_css_file("custom.css")
     app.connect("builder-inited", data_dictionary_metadata_to_rst)
     app.connect("builder-inited", data_sources_metadata_to_rst)
-=======
-    app.add_css_file("custom.css")
-    app.connect("builder-inited", metadata_to_rst)
->>>>>>> eaffdfb8
     app.connect("builder-inited", static_dfs_to_rst)
     app.connect("build-finished", cleanup_rsts)
     app.connect("build-finished", cleanup_csv_dir)