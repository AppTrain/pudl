--- conflicted
+++ resolved
@@ -43,11 +43,7 @@
     'sphinx.ext.napoleon',
     'sphinx.ext.todo',
     'sphinx.ext.viewcode',
-<<<<<<< HEAD
-    'sphinx_autodoc_typehints',
-=======
     'autoapi.extension',
->>>>>>> 7c981417
     'sphinx_issues',
     'sphinx_reredirects',
     'sphinx_rtd_dark_mode',
