# This file holds a bunch of constant values which are used throughout PUDL
# to populate static lists within the DB or for data cleaning purposes.

# These imports are necessary for the DBF to SQL type map.
from sqlalchemy import String, Date, Float, Integer
from sqlalchemy import Boolean, Text, Float, DateTime

######################################################################
# Constants used within the pudl.py module.
######################################################################
fuel_names = ['coal', 'gas', 'oil']
fuel_units = ['tons', 'mcf', 'bbls']
prime_movers = ['steam_turbine', 'gas_turbine', 'hydro', 'internal_combustion',
                'solar_pv', 'wind_turbine']

rto_iso = {
  'CAISO' :'California ISO',
  'ERCOT' :'Electric Reliability Council of Texas',
  'MISO'  :'Midcontinent ISO',
  'ISO-NE':'ISO New England',
  'NYISO' :'New York ISO',
  'PJM'   :'PJM Interconnection',
  'SPP'   :'Southwest Power Pool'
}

us_states = {
  'AK':'Alaska',
  'AL':'Alabama',
  'AR':'Arkansas',
  'AS':'American Samoa',
  'AZ':'Arizona',
  'CA':'California',
  'CO':'Colorado',
  'CT':'Connecticut',
  'DC':'District of Columbia',
  'DE':'Delaware',
  'FL':'Florida',
  'GA':'Georgia',
  'GU':'Guam',
  'HI':'Hawaii',
  'IA':'Iowa',
  'ID':'Idaho',
  'IL':'Illinois',
  'IN':'Indiana',
  'KS':'Kansas',
  'KY':'Kentucky',
  'LA':'Louisiana',
  'MA':'Massachusetts',
  'MD':'Maryland',
  'ME':'Maine',
  'MI':'Michigan',
  'MN':'Minnesota',
  'MO':'Missouri',
  'MP':'Northern Mariana Islands',
  'MS':'Mississippi',
  'MT':'Montana',
  'NA':'National',
  'NC':'North Carolina',
  'ND':'North Dakota',
  'NE':'Nebraska',
  'NH':'New Hampshire',
  'NJ':'New Jersey',
  'NM':'New Mexico',
  'NV':'Nevada',
  'NY':'New York',
  'OH':'Ohio',
  'OK':'Oklahoma',
  'OR':'Oregon',
  'PA':'Pennsylvania',
  'PR':'Puerto Rico',
  'RI':'Rhode Island',
  'SC':'South Carolina',
  'SD':'South Dakota',
  'TN':'Tennessee',
  'TX':'Texas',
  'UT':'Utah',
  'VA':'Virginia',
  'VI':'Virgin Islands',
  'VT':'Vermont',
  'WA':'Washington',
  'WI':'Wisconsin',
  'WV':'West Virginia',
  'WY':'Wyoming'
}

# Construct a dictionary mapping a canonical fuel name to a list of strings
# which are used to represent that fuel in the FERC Form 1 Reporting. Case is
# ignored, as all fuel strings can be converted to a lower case in the data
# set.
ferc1_coal_strings = ['coal', 'coal-subbit', 'lignite', 'coal(sb)',\
    'coal (sb)', 'coal-lignite', 'coke', 'coa', 'lignite/coal',\
    'coal - subbit', 'coal-subb', 'coal-sub', 'coal-lig', 'coal-sub bit',\
    'coals', 'ciak', 'petcoke']

ferc1_oil_strings  = ['oil', '#6 oil', '#2 oil', 'fuel oil', 'jet', 'no. 2 oil',\
                   'no.2 oil', 'no.6& used', 'used oil', 'oil-2', 'oil (#2)',\
                   'diesel oil', 'residual oil', '# 2 oil', 'resid. oil',\
                   'tall oil', 'oil/gas', 'no.6 oil', 'oil-fuel', 'oil-diesel',\
                   'oil / gas', 'oil bbls', 'oil bls', 'no. 6 oil',\
                   '#1 kerosene', 'diesel', 'no. 2 oils', 'blend oil',\
                   '#2oil diesel', '#2 oil-diesel', '# 2  oil', 'light oil',\
                   'heavy oil', 'gas.oil', '#2', '2', '6', 'bbl', 'no 2 oil',\
                   'no 6 oil', '#1 oil', '#6', 'oil-kero', 'oil bbl',\
                   'biofuel', 'no 2', 'kero', '#1 fuel oil', 'no. 2  oil',\
                   'blended oil', 'no 2. oil', '# 6 oil', 'nno. 2 oil',\
                   '#2 fuel', 'oill', 'oils', 'gas/oil', 'no.2 oil gas',\
                   '#2 fuel oil', 'oli', 'oil (#6)']

ferc1_gas_strings  = ['gas', 'methane', 'natural gas', 'blast gas', 'gas mcf',\
                   'propane', 'prop', 'natural  gas', 'nat.gas', 'nat gas',\
                   'nat. gas', 'natl gas', 'ga', 'gas`', 'syngas', 'ng', 'mcf',\
                   'blast gaa', 'nat  gas', 'gac', 'syngass', 'prop.']

ferc1_nuke_strings = ['nuclear', 'grams of uran', 'grams of', 'grams of  ura',\
                   'grams', 'nucleur', 'nulear', 'nucl', 'nucleart']

ferc1_biomass_strings = ['switchgrass', 'wood waste', 'woodchips', 'biomass',\
                      'wood', 'wood chips']

ferc1_waste_strings = ['tires', 'tire', 'refuse']

ferc1_steam_strings = ['steam', 'purch steam', 'purch. steam']

# There are also a bunch of other weird and hard to categorize strings
# that I don't know what to do with... hopefully they constitute only a
# small fraction of the overall generation.

ferc1_fuel_strings = { 'coal'    : ferc1_coal_strings,
                       'gas'     : ferc1_gas_strings,
                       'oil'     : ferc1_oil_strings,
                       'nuke'    : ferc1_nuke_strings,
                       'biomass' : ferc1_biomass_strings,
                       'waste'   : ferc1_waste_strings,
                       'steam'   : ferc1_steam_strings
                     }

# Similarly, dictionary for cleaning up fuel unit strings
ferc1_ton_strings = ['toms','taons','tones','col-tons','toncoaleq','coal',\
                  'tons coal eq','coal-tons','ton','tons','tons coal',\
                  'coal-ton','tires-tons']

ferc1_mcf_strings = ['mcf',"mcf's",'mcfs','mcf.','gas mcf','"gas" mcf','gas-mcf',\
                  'mfc','mct',' mcf','msfs','mlf','mscf','mci','mcl','mcg',\
                  'm.cu.ft.']

ferc1_bbl_strings = ['barrel','bbls','bbl','barrels','bbrl','bbl.','bbls.',\
                  'oil 42 gal','oil-barrels','barrrels','bbl-42 gal',\
                  'oil-barrel','bb.','barrells','bar','bbld','oil- barrel',\
                  'barrels    .','bbl .','barels','barrell','berrels','bb',\
                  'bbl.s','oil-bbl','bls','bbl:','barrles','blb','propane-bbl']

ferc1_gal_strings = ['gallons','gal.','gals','gals.','gallon','gal']

ferc1_1kgal_strings = ['oil(1000 gal)','oil(1000)','oil (1000)','oil(1000']

ferc1_gramsU_strings = ['gram','grams','gm u','grams u235','grams u-235',\
                     'grams of uran','grams: u-235','grams:u-235',\
                     'grams:u235','grams u308','grams: u235','grams of']

ferc1_kgU_strings = ['kg of uranium','kg uranium','kilg. u-235','kg u-235',\
                  'kilograms-u23','kg','kilograms u-2','kilograms','kg of']

ferc1_mmbtu_strings = ['mmbtu','mmbtus',"mmbtu's",'nuclear-mmbtu','nuclear-mmbt']

ferc1_mwdth_strings = ['mwd therman','mw days-therm','mwd thrml','mwd thermal',\
                    'mwd/mtu','mw days','mwdth','mwd','mw day']

ferc1_mwhth_strings = ['mwh them','mwh threm','nwh therm','mwhth','mwh therm','mwh']

ferc1_fuel_unit_strings = { 'ton'   : ferc1_ton_strings,
                            'mcf'   : ferc1_mcf_strings,
                            'bbl'   : ferc1_bbl_strings,
                            'gal'   : ferc1_gal_strings,
                            '1kgal' : ferc1_1kgal_strings,
                            'gramsU': ferc1_gramsU_strings,
                            'kgU'   : ferc1_kgU_strings,
                            'mmbtu' : ferc1_mmbtu_strings,
                            'mwdth' : ferc1_mwdth_strings,
                            'mwhth' : ferc1_mwhth_strings
                          }

# Dictionary mapping DBF files (w/o .DBF file extension) to DB table names
ferc1_dbf2tbl = {
    'F1_1':  'f1_respondent_id',    # GET THIS ONE
    'F1_2':  'f1_acb_epda',
    'F1_3':  'f1_accumdepr_prvsn',
    'F1_4':  'f1_accumdfrrdtaxcr',
    'F1_5':  'f1_adit_190_detail',
    'F1_6':  'f1_adit_190_notes',
    'F1_7':  'f1_adit_amrt_prop',
    'F1_8':  'f1_adit_other',
    'F1_9':  'f1_adit_other_prop',
    'F1_10': 'f1_allowances',
    'F1_11': 'f1_bal_sheet_cr',
    'F1_12': 'f1_capital_stock',
    'F1_13': 'f1_cash_flow',
    'F1_14': 'f1_cmmn_utlty_p_e',
    'F1_15': 'f1_comp_balance_db',
    'F1_16': 'f1_construction',
    'F1_17': 'f1_control_respdnt',
    'F1_18': 'f1_co_directors',
    'F1_19': 'f1_cptl_stk_expns',
    'F1_20': 'f1_csscslc_pcsircs',
    'F1_21': 'f1_dacs_epda',
    'F1_22': 'f1_dscnt_cptl_stk',
    'F1_23': 'f1_edcfu_epda',
    'F1_24': 'f1_elctrc_erg_acct',
    'F1_25': 'f1_elctrc_oper_rev',
    'F1_26': 'f1_elc_oper_rev_nb',
    'F1_27': 'f1_elc_op_mnt_expn',
    'F1_28': 'f1_electric',
    'F1_29': 'f1_envrnmntl_expns',
    'F1_30': 'f1_envrnmntl_fclty',
    'F1_31': 'f1_fuel',            # GET THIS ONE
    'F1_32': 'f1_general_info',
    'F1_33': 'f1_gnrt_plant',      # GET THIS ONE
    'F1_34': 'f1_important_chg',
    'F1_35': 'f1_incm_stmnt_2',
    'F1_36': 'f1_income_stmnt',
    'F1_37': 'f1_miscgen_expnelc',
    'F1_38': 'f1_misc_dfrrd_dr',
    'F1_39': 'f1_mthly_peak_otpt',
    'F1_40': 'f1_mtrl_spply',
    'F1_41': 'f1_nbr_elc_deptemp',
    'F1_42': 'f1_nonutility_prop',
    'F1_43': 'f1_note_fin_stmnt',
    'F1_44': 'f1_nuclear_fuel',
    'F1_45': 'f1_officers_co',
    'F1_46': 'f1_othr_dfrrd_cr',
    'F1_47': 'f1_othr_pd_in_cptl',
    'F1_48': 'f1_othr_reg_assets',
    'F1_49': 'f1_othr_reg_liab',
    'F1_50': 'f1_overhead',
    'F1_51': 'f1_pccidica',
    'F1_52': 'f1_plant_in_srvce', # GET THIS ONE
    'F1_53': 'f1_pumped_storage', # GET THIS ONE
    'F1_54': 'f1_purchased_pwr',  # GET THIS ONE
    'F1_55': 'f1_reconrpt_netinc',
    'F1_56': 'f1_reg_comm_expn',
    'F1_57': 'f1_respdnt_control',
    'F1_58': 'f1_retained_erng',
    'F1_59': 'f1_r_d_demo_actvty',
    'F1_60': 'f1_sales_by_sched',
    'F1_61': 'f1_sale_for_resale',
    'F1_62': 'f1_sbsdry_totals',
    'F1_63': 'f1_schedules_list',
    'F1_64': 'f1_security_holder',
    'F1_65': 'f1_slry_wg_dstrbtn',
    'F1_66': 'f1_substations',
    'F1_67': 'f1_taxacc_ppchrgyr',
    'F1_68': 'f1_unrcvrd_cost',
    'F1_69': 'f1_utltyplnt_smmry',
    'F1_70': 'f1_work',            # GET THIS ONE
    'F1_71': 'f1_xmssn_adds',      # GET THIS ONE
    'F1_72': 'f1_xmssn_elc_bothr',
    'F1_73': 'f1_xmssn_elc_fothr',
    'F1_74': 'f1_xmssn_line',
    'F1_75': 'f1_xtraordnry_loss',
    'F1_76': 'f1_codes_val',
    'F1_77': 'f1_sched_lit_tbl',  # GET THIS ONE
    'F1_78': 'f1_audit_log',
    'F1_79': 'f1_col_lit_tbl',    # GET THIS ONE
    'F1_80': 'f1_load_file_names',
    'F1_81': 'f1_privilege',
    'F1_82': 'f1_sys_error_log',
    'F1_83': 'f1_unique_num_val',
    'F1_84': 'f1_row_lit_tbl',    # GET THIS ONE
    'F1_85': 'f1_footnote_data',
    'F1_86': 'f1_hydro',          # GET THIS ONE
    'F1_87': 'f1_footnote_tbl',
    'F1_88': 'f1_ident_attsttn',
    'F1_89': 'f1_steam',          # GET THIS ONE
    'F1_90': 'f1_leased',
    'F1_91': 'f1_sbsdry_detail',
    'F1_92': 'f1_plant',
    'F1_93': 'f1_long_term_debt',
    'F1_106_2009': 'f1_106_2009',
    'F1_106A_2009': 'f1_106a_2009',
    'F1_106B_2009': 'f1_106b_2009',
    'F1_208_ELC_DEP': 'f1_208_elc_dep',
    'F1_231_TRN_STDYCST': 'f1_231_trn_stdycst',
    'F1_324_ELC_EXPNS': 'f1_324_elc_expns',
    'F1_325_ELC_CUST': 'f1_325_elc_cust',
    'F1_331_TRANSISO': 'f1_331_transiso',
    'F1_338_DEP_DEPL': 'f1_338_dep_depl',
    'F1_397_ISORTO_STL': 'f1_397_isorto_stl',
    'F1_398_ANCL_PS': 'f1_398_ancl_ps', # GET THIS ONE
    'F1_399_MTH_PEAK': 'f1_399_mth_peak',
    'F1_400_SYS_PEAK': 'f1_400_sys_peak',
    'F1_400A_ISO_PEAK': 'f1_400a_iso_peak',
    'F1_429_TRANS_AFF': 'f1_429_trans_aff',
    'F1_ALLOWANCES_NOX': 'f1_allowances_nox',
    'F1_CMPINC_HEDGE_A': 'f1_cmpinc_hedge_a',
    'F1_CMPINC_HEDGE': 'f1_cmpinc_hedge',
    'F1_EMAIL': 'f1_email',
    'F1_FREEZE': 'f1_freeze',
    'F1_PINS': 'f1_pins',
    'F1_RG_TRN_SRV_REV': 'f1_rg_trn_srv_rev',
    'F1_S0_CHECKS': 'f1_s0_checks',
    'F1_S0_FILING_LOG': 'f1_s0_filing_log', # GET THIS ONE
    'F1_SECURITY': 'f1_security'
}
# Invert the map above so we can go either way as needed
ferc1_tbl2dbf = { v: k for k, v in ferc1_dbf2tbl.items() }

# This dictionary maps the strings which are used to denote field types in the
# DBF objects to the corresponding generic SQLAlchemy Column types:
# These definitions come from a combination of the dbfread example program
# dbf2sqlite and this DBF file format documentation page:
# http://www.dbase.com/KnowledgeBase/int/db7_file_fmt.htm
# Un-mapped types left as 'XXX' which should obviously make an error...
dbf_typemap = {
    'C' : String,
    'D' : Date,
    'F' : Float,
    'I' : Integer,
    'L' : Boolean,
    'M' : Text, # 10 digit .DBT block number, stored as a string...
    'N' : Float,
    'T' : DateTime,
    'B' : 'XXX', # .DBT block number, binary string
    '@' : 'XXX', # Timestamp... Date = Julian Day, Time is in milliseconds?
    '+' : 'XXX', # Autoincrement (e.g. for IDs)
    'O' : 'XXX', # Double, 8 bytes
    'G' : 'XXX', # OLE 10 digit/byte number of a .DBT block, stored as string
    '0' : 'XXX' # #Integer? based on dbf2sqlite mapping
}

# We still don't understand the primary keys for these tables, and so they
# can't be inserted yet...
dbfs_bad_pk = ['F1_84','F1_S0_FILING_LOG']

# These are the DBF files that we're interested in and can insert now,
ferc1_default_tables = ['f1_respondent_id',
                        'f1_fuel',
                        'f1_steam',
                        'f1_gnrt_plant',
                        'f1_hydro',
                        'f1_pumped_storage',
                        'f1_plant_in_srvce',
                        'f1_purchased_pwr']

# The set of FERC Form 1 tables that have the same composite primary keys: [
# respondent_id, report_year, report_prd, row_number, spplmnt_num ].
# TODO: THIS ONLY PERTAINS TO 2015 AND MAY NEED TO BE ADJUSTED BY YEAR...
ferc1_data_tables = [ 'f1_acb_epda', 'f1_accumdepr_prvsn', 'f1_accumdfrrdtaxcr',
    'f1_adit_190_detail', 'f1_adit_190_notes', 'f1_adit_amrt_prop',
    'f1_adit_other', 'f1_adit_other_prop', 'f1_allowances', 'f1_bal_sheet_cr',
    'f1_capital_stock', 'f1_cash_flow', 'f1_cmmn_utlty_p_e',
    'f1_comp_balance_db', 'f1_construction', 'f1_control_respdnt',
    'f1_co_directors', 'f1_cptl_stk_expns', 'f1_csscslc_pcsircs',
    'f1_dacs_epda', 'f1_dscnt_cptl_stk', 'f1_edcfu_epda', 'f1_elctrc_erg_acct',
    'f1_elctrc_oper_rev', 'f1_elc_oper_rev_nb', 'f1_elc_op_mnt_expn',
    'f1_electric', 'f1_envrnmntl_expns', 'f1_envrnmntl_fclty', 'f1_fuel',
    'f1_general_info', 'f1_gnrt_plant', 'f1_important_chg', 'f1_incm_stmnt_2',
    'f1_income_stmnt', 'f1_miscgen_expnelc', 'f1_misc_dfrrd_dr',
    'f1_mthly_peak_otpt', 'f1_mtrl_spply', 'f1_nbr_elc_deptemp',
    'f1_nonutility_prop', 'f1_note_fin_stmnt', 'f1_nuclear_fuel',
    'f1_officers_co', 'f1_othr_dfrrd_cr', 'f1_othr_pd_in_cptl',
    'f1_othr_reg_assets', 'f1_othr_reg_liab', 'f1_overhead', 'f1_pccidica',
    'f1_plant_in_srvce', 'f1_pumped_storage', 'f1_purchased_pwr',
    'f1_reconrpt_netinc', 'f1_reg_comm_expn', 'f1_respdnt_control',
    'f1_retained_erng', 'f1_r_d_demo_actvty', 'f1_sales_by_sched',
    'f1_sale_for_resale', 'f1_sbsdry_totals', 'f1_schedules_list',
    'f1_security_holder', 'f1_slry_wg_dstrbtn', 'f1_substations',
    'f1_taxacc_ppchrgyr', 'f1_unrcvrd_cost', 'f1_utltyplnt_smmry', 'f1_work',
    'f1_xmssn_adds', 'f1_xmssn_elc_bothr', 'f1_xmssn_elc_fothr',
    'f1_xmssn_line', 'f1_xtraordnry_loss', 'f1_audit_log', 'f1_privilege',
    'f1_hydro', 'f1_footnote_tbl', 'f1_steam', 'f1_leased', 'f1_sbsdry_detail',
    'f1_plant', 'f1_long_term_debt', 'f1_106_2009', 'f1_106a_2009',
    'f1_106b_2009', 'f1_208_elc_dep', 'f1_231_trn_stdycst', 'f1_324_elc_expns',
    'f1_325_elc_cust', 'f1_331_transiso', 'f1_338_dep_depl',
    'f1_397_isorto_stl', 'f1_398_ancl_ps', 'f1_399_mth_peak', 'f1_400_sys_peak',
    'f1_400a_iso_peak', 'f1_429_trans_aff', 'f1_allowances_nox',
    'f1_cmpinc_hedge_a', 'f1_cmpinc_hedge', 'f1_freeze', 'f1_rg_trn_srv_rev' ]


census_region = {
  'NEW':'New England',
  'MAT':'Middle Atlantic',
  'SAT':'South Atlantic',
  'ESC':'East South Central',
  'WSC':'West South Central',
  'ENC':'East North Central',
  'WNC':'West North Central',
  'MTN':'Mountain',
  'PACC':'Pacific Contiguous (OR, WA, CA)',
  'PACN':'Pacific Non-Contiguous (AK, HI)',
}

nerc_region = {
  'NPCC':'Northeast Power Coordinating Council',
  'MRO':'Midwest Reliability Organization',
  'SERC':'SERC Reliability Corporation',
  'RFC':'Reliability First Corporation',
  'SPP':'Southwest Power Pool',
  'TRE':'Texas Regional Entity',
  'FRCC':'Florida Reliability Coordinating Council',
  'WECC':'Western Electricity Coordinating Council'
}

<<<<<<< HEAD
eia_sector = {
    '1':'Electric Utility', #Traditional regulated electric utilities
    '2':
=======
}

naics_code = {

>>>>>>> 67ff26b2
}<|MERGE_RESOLUTION|>--- conflicted
+++ resolved
@@ -399,14 +399,11 @@
   'WECC':'Western Electricity Coordinating Council'
 }
 
-<<<<<<< HEAD
 eia_sector = {
     '1':'Electric Utility', #Traditional regulated electric utilities
     '2':
-=======
 }
 
 naics_code = {
 
->>>>>>> 67ff26b2
 }