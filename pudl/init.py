--- conflicted
+++ resolved
@@ -547,7 +547,6 @@
             ferc1_transform_functions[table](ferc1_raw_dfs,
                                              ferc1_transformed_dfs)
 
-<<<<<<< HEAD
     return(ferc1_transformed_dfs)
 
 
@@ -631,9 +630,6 @@
                                      verbose=verbose,
                                      csvdir=csvdir,
                                      keep_csv=keep_csv)
-=======
-    return ferc1_transformed_dfs
->>>>>>> 9dcc1e62
 
 
 def init_db(ferc1_tables=pc.ferc1_pudl_tables,
@@ -693,7 +689,6 @@
         print("Sniffing EIA923/FERC1 glue tables...")
     ingest_glue_tables(pudl_engine)
 
-<<<<<<< HEAD
     # Separate the extract/transform/load for the different datsets because
     # they don't depend on each other and it's nice to not have so much stuff
     # in memory at the same time.
@@ -720,56 +715,4 @@
         epacems_years=epacems_years,
         verbose=verbose,
         csvdir=csvdir,
-        keep_csv=keep_csv)
-=======
-    # Extract step
-    ferc1_raw_dfs = extract_ferc1(ferc1_tables=ferc1_tables,
-                                  ferc1_years=ferc1_years,
-                                  testing=ferc1_testing,
-                                  verbose=verbose)
-
-    eia923_raw_dfs = extract_eia923(eia923_years=eia923_years,
-                                    verbose=verbose)
-
-    eia860_raw_dfs = extract_eia860(eia860_years=eia860_years,
-                                    verbose=verbose)
-    # Transform step
-    ferc1_transformed_dfs = transform_ferc1(ferc1_raw_dfs,
-                                            ferc1_tables=ferc1_tables,
-                                            verbose=verbose)
-
-    eia923_transformed_dfs = \
-        pudl.transform.eia923.transform(eia923_raw_dfs,
-                                        pudl_engine,
-                                        eia923_tables=eia923_tables,
-                                        verbose=verbose)
-
-    eia860_transformed_dfs = \
-        pudl.transform.eia860.transform(eia860_raw_dfs,
-                                        eia860_tables=eia860_tables,
-                                        verbose=verbose)
-
-    # create an eia transformed dfs dictionary
-    eia_transformed_dfs = eia860_transformed_dfs.copy()
-    eia_transformed_dfs.update(eia923_transformed_dfs.copy())
-
-    entities_dfs, eia_transformed_dfs = \
-        pudl.transform.eia.transform(eia_transformed_dfs,
-                                     eia923_years=eia923_years,
-                                     eia860_years=eia860_years,
-                                     verbose=verbose)
-
-    # Compile transformed dfs for loading...
-    transformed_dfs = {"Entities": entities_dfs,
-                       "FERC 1": ferc1_transformed_dfs,
-                       "EIA": eia_transformed_dfs}
-    # Load step
-    for data_source, transformed_df in transformed_dfs.items():
-        pudl.load.dict_dump_load(transformed_df,
-                                 data_source,
-                                 pudl_engine,
-                                 need_fix_inting=pc.need_fix_inting,
-                                 verbose=verbose,
-                                 csvdir=csvdir,
-                                 keep_csv=keep_csv)
->>>>>>> 9dcc1e62
+        keep_csv=keep_csv)