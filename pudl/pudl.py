"""
The Public Utility Data Liberation (PUDL) project core module.

The PUDL project integrates several different public data sets into one well
normalized database allowing easier access and interaction between all of them.
This module defines database tables using the SQLAlchemy Object Relational
Mapper (ORM) and initializes the database from several sources:

 - US Energy Information Agency (EIA):
   - Form 860 (eia860)
   - Form 861 (eia861)
   - Form 923 (eia923)
 - US Federal Energy Regulatory Commission (FERC):
   - Form 1 (ferc1)
   - Form 714 (ferc714)
 - US Environmental Protection Agency (EPA):
   - Air Market Program Data (epaampd)
   - Greenhouse Gas Reporting Program (epaghgrp)
"""

import pandas as pd
import numpy as np
import postgres_copy

from sqlalchemy.sql import select
from sqlalchemy.engine.url import URL
from sqlalchemy import create_engine
from sqlalchemy import Integer, String, Numeric, Boolean, Float

from pudl import settings
from pudl.ferc1 import db_connect_ferc1, cleanstrings, ferc1_meta
from pudl.eia923 import get_eia923_page, yearly_to_monthly_eia923
<<<<<<< HEAD
from pudl.eia923 import get_eia923_file
=======
from pudl.eia923 import get_eia923_files, get_eia923_xlsx
>>>>>>> 7b021d00
from pudl.constants import ferc1_fuel_strings, us_states, prime_movers
from pudl.constants import ferc1_fuel_unit_strings, rto_iso
from pudl.constants import ferc1_plant_kind_strings, ferc1_type_const_strings
from pudl.constants import ferc1_default_tables, ferc1_pudl_tables
from pudl.constants import ferc1_working_tables
from pudl.constants import ferc_electric_plant_accounts
from pudl.constants import ferc_accumulated_depreciation
from pudl.constants import month_dict_eia923

# Tables that hold constant values:
from pudl.models import Fuel, FuelUnit, Month, Quarter, PrimeMover, Year
from pudl.models import State, RTOISO
from pudl.constants import census_region, nerc_region
from pudl.constants import fuel_type_aer_eia923, respondent_frequency_eia923

# EIA specific lists that will get moved over to models_eia923.py
from pudl.constants import sector_eia, contract_type_eia923
from pudl.constants import fuel_type_eia923, prime_movers_eia923
from pudl.constants import fuel_units_eia923, energy_source_eia923
from pudl.constants import fuel_group_eia923
from pudl.constants import coalmine_type_eia923, coalmine_state_eia923
from pudl.constants import natural_gas_transport_eia923
from pudl.constants import transport_modes_eia923
from pudl.constants import eia923_pudl_tables

# Tables that hold constant values:
from pudl.models import Fuel, FuelUnit, Month, Quarter, PrimeMover, Year
from pudl.models import State, RTOISO, CensusRegion, NERCRegion

# EIA specific lists stored in models_eia923.py
from pudl.models_eia923 import SectorEIA, ContractTypeEIA923
from pudl.models_eia923 import EnergySourceEIA923
from pudl.models_eia923 import CoalMineTypeEIA923, CoalMineStateEIA923
from pudl.models_eia923 import NaturalGasTransportEIA923
from pudl.models_eia923 import TransportModeEIA923
from pudl.models_eia923 import RespondentFrequencyEIA923
from pudl.models_eia923 import PrimeMoverEIA923, FuelTypeAER
from pudl.models_eia923 import FuelTypeEIA923
from pudl.models_eia923 import FuelGroupEIA923, FuelUnitEIA923
from pudl.models_eia923 import PlantInfoEIA923, BoilersEIA923
from pudl.models_eia923 import BoilerFuelEIA923

# Tables that hold "glue" connecting FERC1 & EIA923 to each other:
from pudl.models import Utility, UtilityFERC1, UtilityEIA923
from pudl.models import Plant, PlantFERC1, PlantEIA923
from pudl.models import UtilPlantAssn

# The declarative_base object that contains our PUDL DB MetaData
from pudl.models import PUDLBase


###############################################################################
###############################################################################
# DATABASE CONNECTION & HELPER FUNCTIONS
###############################################################################
###############################################################################


def db_connect_pudl(testing=False):
    """Connect to the PUDL database global settings from settings.py."""
    if(testing):
        return create_engine(URL(**settings.DB_PUDL_TEST))
    else:
        return create_engine(URL(**settings.DB_PUDL))


def create_tables_pudl(engine):
    """Create the tables associated with the PUDL Database."""
    PUDLBase.metadata.create_all(engine)


def drop_tables_pudl(engine):
    """Drop all the tables associated with the PUDL Database and start over."""
    PUDLBase.metadata.drop_all(engine)


###############################################################################
###############################################################################
#   BEGIN INGESTING STATIC & INFRASTRUCTURE TABLES
###############################################################################
###############################################################################


def ingest_static_tables(engine):
    """Populate static PUDL tables with constants for use as foreign keys."""
    from sqlalchemy.orm import sessionmaker

    PUDL_Session = sessionmaker(bind=engine)
    pudl_session = PUDL_Session()

    # Populate tables with static data from above.
    pudl_session.add_all([Fuel(name=f) for f in ferc1_fuel_strings.keys()])
    pudl_session.add_all([FuelUnit(unit=u) for u in
                          ferc1_fuel_unit_strings.keys()])
    pudl_session.add_all([Month(month=i + 1) for i in range(12)])
    pudl_session.add_all(
        [Quarter(q=i + 1, end_month=3 * (i + 1)) for i in range(4)])
    pudl_session.add_all([PrimeMover(prime_mover=pm) for pm in prime_movers])
    pudl_session.add_all([RTOISO(abbr=k, name=v) for k, v in rto_iso.items()])
    pudl_session.add_all([Year(year=yr) for yr in range(1994, 2017)])
    pudl_session.add_all(
        [CensusRegion(abbr=k, name=v) for k, v in census_region.items()])
    pudl_session.add_all(
        [NERCRegion(abbr=k, name=v) for k, v in nerc_region.items()])
    pudl_session.add_all(
        [RespondentFrequencyEIA923(abbr=k, unit=v)
         for k, v in respondent_frequency_eia923.items()])
    pudl_session.add_all(
        [SectorEIA(id=k, name=v) for k, v in sector_eia.items()])
    # pudl_session.add_all(
    #     [ContractTypeEIA923(abbr=k, contract_type=v)
    #      for k, v in contract_type_eia923.items()])
    pudl_session.add_all(
        [FuelTypeEIA923(abbr=k, fuel_type=v)
         for k, v in fuel_type_eia923.items()])
    pudl_session.add_all(
        [PrimeMoverEIA923(abbr=k, prime_mover=v)
         for k, v in prime_movers_eia923.items()])
    pudl_session.add_all(
        [FuelUnitEIA923(abbr=k, unit=v)
         for k, v in fuel_units_eia923.items()])
    pudl_session.add_all(
        [FuelTypeAER(abbr=k, fuel_type=v)
         for k, v in fuel_type_aer_eia923.items()])
    pudl_session.add_all(
        [EnergySourceEIA923(abbr=k, source=v)
         for k, v in energy_source_eia923.items()])
    pudl_session.add_all(
        [FuelGroupEIA923(group=gr) for gr in fuel_group_eia923])
    pudl_session.add_all(
        [CoalMineTypeEIA923(abbr=k, name=v)
         for k, v in coalmine_type_eia923.items()])
    pudl_session.add_all(
        [CoalMineStateEIA923(abbr=k, state=v)
         for k, v in coalmine_state_eia923.items()])
    pudl_session.add_all(
        [CoalMineStateEIA923(abbr=k, state=v)
         for k, v in us_states.items()])  # is this right way to add these?
    pudl_session.add_all(
        [TransportModeEIA923(abbr=k, mode=v)
         for k, v in transport_modes_eia923.items()])
    pudl_session.add_all(
        [NaturalGasTransportEIA923(abbr=k, status=v)
         for k, v in natural_gas_transport_eia923.items()])

    # States dictionary is defined outside this function, below.
    pudl_session.add_all([State(abbr=k, name=v) for k, v in us_states.items()])

    # Commit the changes to the DB and close down the session.
    pudl_session.commit()
    pudl_session.close_all()

    # We aren't bringing row_number in to the PUDL DB:
    ferc_accts_df = ferc_electric_plant_accounts.drop('row_number', axis=1)
    # Get rid of excessive whitespace introduced to break long lines (ugh)
    ferc_accts_df.ferc_account_description = \
        ferc_accts_df.ferc_account_description.str.replace('\s+', ' ')

    ferc_accts_df.rename(columns={'ferc_account_id': 'id',
                                  'ferc_account_description': 'description'},
                         inplace=True)

    ferc_accts_df.to_sql('ferc_accounts',
                         con=engine, index=False, if_exists='append',
                         dtype={'id': String,
                                'description': String})

    ferc_depreciation_lines_df = \
        ferc_accumulated_depreciation.drop('row_number', axis=1)

    ferc_depreciation_lines_df.\
        rename(columns={'line_id': 'id',
                        'ferc_account_description': 'description'},
               inplace=True)

    ferc_depreciation_lines_df.\
        to_sql('ferc_depreciation_lines',
               con=engine, index=False, if_exists='append',
               dtype={'id': String,
                      'description': String})


def ingest_glue_tables(engine):
    """
    Populate the tables which relate the EIA & FERC datasets to each other.

    internal PUDL IDs, for both plants and utilities, so that we don't need
    to use those poorly defined relationships any more.  These mappings were
    largely determined by hand in an Excel spreadsheet, and so may be a
    little bit imperfect. We're pulling that information in from the
    "results" directory...
    """
    import os.path

    map_eia923_ferc1_file = os.path.join(settings.PUDL_DIR,
                                         'results',
                                         'id_mapping',
                                         'mapping_eia923_ferc1.xlsx')

    plant_map = pd.read_excel(map_eia923_ferc1_file, 'plants_output',
                              na_values='', keep_default_na=False,
                              converters={'plant_id': int,
                                          'plant_name': str,
                                          'respondent_id_ferc1': int,
                                          'respondent_name_ferc1': str,
                                          'plant_name_ferc1': str,
                                          'plant_id_eia923': int,
                                          'plant_name_eia923': str,
                                          'operator_name_eia923': str,
                                          'operator_id_eia923': int})

    utility_map = pd.read_excel(map_eia923_ferc1_file, 'utilities_output',
                                na_values='', keep_default_na=False,
                                converters={'utility_id': int,
                                            'utility_name': str,
                                            'respondent_id_ferc1': int,
                                            'respondent_name_ferc1': str,
                                            'operator_id_eia923': int,
                                            'operator_name_eia923': str})

    # We need to standardize plant names -- same capitalization and no leading
    # or trailing white space... since this field is being used as a key in
    # many cases. This also needs to be done any time plant_name is pulled in
    # from other tables.
    plant_map['plant_name_ferc1'] = plant_map['plant_name_ferc1'].str.strip()
    plant_map['plant_name_ferc1'] = plant_map['plant_name_ferc1'].str.title()

    plants = plant_map[['plant_id', 'plant_name']]
    plants = plants.drop_duplicates('plant_id')

    plants_eia923 = plant_map[['plant_id_eia923',
                               'plant_name_eia923',
                               'plant_id']]
    plants_eia923 = plants_eia923.drop_duplicates('plant_id_eia923')
    plants_ferc1 = plant_map[['plant_name_ferc1',
                              'respondent_id_ferc1',
                              'plant_id']]
    plants_ferc1 = plants_ferc1.drop_duplicates(['plant_name_ferc1',
                                                 'respondent_id_ferc1'])
    utilities = utility_map[['utility_id', 'utility_name']]
    utilities = utilities.drop_duplicates('utility_id')
    utilities_eia923 = utility_map[['operator_id_eia923',
                                    'operator_name_eia923',
                                    'utility_id']]
    utilities_eia923 = utilities_eia923.drop_duplicates('operator_id_eia923')

    utilities_ferc1 = utility_map[['respondent_id_ferc1',
                                   'respondent_name_ferc1',
                                   'utility_id']]
    utilities_ferc1 = utilities_ferc1.drop_duplicates('respondent_id_ferc1')

    # Now we need to create a table that indicates which plants are associated
    # with every utility.

    # These dataframes map our plant_id to FERC respondents and EIA
    # operators -- the equivalents of our "utilities"
    plants_respondents = plant_map[['plant_id', 'respondent_id_ferc1']]
    plants_operators = plant_map[['plant_id', 'operator_id_eia923']]

# Here we treat the dataframes like database tables, and join on the
# FERC respondent_id and EIA operator_id, respectively.
    utility_plant_ferc1 = utilities_ferc1.\
        join(plants_respondents.
             set_index('respondent_id_ferc1'),
             on='respondent_id_ferc1')

    utility_plant_eia923 = utilities_eia923.join(
        plants_operators.set_index('operator_id_eia923'),
        on='operator_id_eia923')

    # Now we can concatenate the two dataframes, and get rid of all the columns
    # except for plant_id and utility_id (which determine the  utility to plant
    # association), and get rid of any duplicates or lingering NaN values...
    utility_plant_assn = pd.concat([utility_plant_eia923, utility_plant_ferc1])
    utility_plant_assn = utility_plant_assn[['plant_id', 'utility_id']].\
        dropna().drop_duplicates()

    # At this point there should be at most one row in each of these data
    # frames with NaN values after we drop_duplicates in each. This is because
    # there will be some plants and utilities that only exist in FERC, or only
    # exist in EIA, and while they will have PUDL IDs, they may not have
    # FERC/EIA info (and it'll get pulled in as NaN)

    for df in [plants_eia923, plants_ferc1, utilities_eia923, utilities_ferc1]:
        assert df[pd.isnull(df).any(axis=1)].shape[0] <= 1
        df.dropna(inplace=True)

    # Before we start inserting records into the database, let's do some basic
    # sanity checks to ensure that it's (at least kind of) clean.
    # INSERT SANITY HERE

    # Any FERC respondent_id that appears in plants_ferc1 must also exist in
    # utils_ferc1:
    # INSERT MORE SANITY HERE

    plants.rename(columns={'plant_id': 'id', 'plant_name': 'name'},
                  inplace=True)
    plants.to_sql(name='plants',
                  con=engine, index=False, if_exists='append',
                  dtype={'id': Integer, 'name': String})

    utilities.rename(columns={'utility_id': 'id', 'utility_name': 'name'},
                     inplace=True)
    utilities.to_sql(name='utilities',
                     con=engine, index=False, if_exists='append',
                     dtype={'id': Integer, 'name': String})

    utilities_eia923.rename(columns={'operator_id_eia923': 'operator_id',
                                     'operator_name_eia923': 'operator_name',
                                     'utility_id': 'util_id_pudl'},
                            inplace=True)
    utilities_eia923.to_sql(name='utilities_eia923',
                            con=engine, index=False, if_exists='append',
                            dtype={'operator_id': Integer,
                                   'operator_name': String,
                                   'util_id_pudl': Integer})

    utilities_ferc1.rename(columns={'respondent_id_ferc1': 'respondent_id',
                                    'respondent_name_ferc1': 'respondent_name',
                                    'utility_id': 'util_id_pudl'},
                           inplace=True)
    utilities_ferc1.to_sql(name='utilities_ferc1',
                           con=engine, index=False, if_exists='append',
                           dtype={'respondent_id': Integer,
                                  'respondent_name': String,
                                  'util_id_pudl': Integer})

    plants_eia923.rename(columns={'plant_id_eia923': 'plant_id',
                                  'plant_name_eia923': 'plant_name',
                                  'plant_id': 'plant_id_pudl'},
                         inplace=True)
    plants_eia923.to_sql(name='plants_eia923',
                         con=engine, index=False, if_exists='append',
                         dtype={'plant_id': Integer,
                                'plant_name': String,
                                'plant_id_pudl': Integer})

    plants_ferc1.rename(columns={'respondent_id_ferc1': 'respondent_id',
                                 'plant_name_ferc1': 'plant_name',
                                 'plant_id': 'plant_id_pudl'},
                        inplace=True)
    plants_ferc1.to_sql(name='plants_ferc1',
                        con=engine, index=False, if_exists='append',
                        dtype={'respondent_id': Integer,
                               'plant_name': String,
                               'plant_id_pudl': Integer})

    utility_plant_assn.to_sql(name='util_plant_assn',
                              con=engine, index=False, if_exists='append',
                              dtype={'plant_id': Integer,
                                     'utility_id': Integer})


###############################################################################
###############################################################################
# BEGIN FERC 1 INGEST FUNCTIONS
###############################################################################
###############################################################################


def ingest_fuel_ferc1(pudl_engine, ferc1_engine, ferc1_years):
    """Clean & ingest f1_fuel table from FERC Form 1 DB into the PUDL DB."""
    # Grab the f1_fuel SQLAlchemy Table object from the metadata object.
    f1_fuel = ferc1_meta.tables['f1_fuel']
    # Generate a SELECT statement that pulls all fields of the f1_fuel table,
    # but only gets records with plant names, and non-zero fuel amounts:
    f1_fuel_select = select([f1_fuel]).\
        where(f1_fuel.c.fuel != '').\
        where(f1_fuel.c.fuel_quantity > 0).\
        where(f1_fuel.c.plant_name != '').\
        where(f1_fuel.c.report_year.in_(ferc1_years))
    # Use the above SELECT to pull those records into a DataFrame:
    ferc1_fuel_df = pd.read_sql(f1_fuel_select, ferc1_engine)

    # Discard DataFrame columns that we aren't pulling into PUDL:
    ferc1_fuel_df.drop(['spplmnt_num', 'row_number', 'row_seq', 'row_prvlg',
                        'report_prd'], axis=1, inplace=True)

    # Standardize plant_name capitalization and remove leading/trailing white
    # space -- necesary b/c plant_name is part of many foreign keys.
    ferc1_fuel_df['plant_name'] = ferc1_fuel_df['plant_name'].str.strip()
    ferc1_fuel_df['plant_name'] = ferc1_fuel_df['plant_name'].str.title()

    # Take the messy free-form fuel & fuel_unit fields, and do our best to
    # map them to some canonical categories... this is necessarily imperfect:
    ferc1_fuel_df.fuel = cleanstrings(ferc1_fuel_df.fuel,
                                      ferc1_fuel_strings,
                                      unmapped=np.nan)
    ferc1_fuel_df.fuel_unit = cleanstrings(ferc1_fuel_df.fuel_unit,
                                           ferc1_fuel_unit_strings,
                                           unmapped=np.nan)

    # Conver to MW/MWh units across the board.
    ferc1_fuel_df['fuel_cost_per_mwh'] = 1000 * ferc1_fuel_df['fuel_cost_kwh']
    ferc1_fuel_df.drop('fuel_cost_kwh', axis=1, inplace=True)
    ferc1_fuel_df['fuel_mmbtu_per_mwh'] = 1000 * \
        ferc1_fuel_df['fuel_generaton']
    ferc1_fuel_df.drop('fuel_generaton', axis=1, inplace=True)

    # Drop any records that are missing data. This is a blunt instrument, to
    # be sure. In some cases we lose data here, because some utilities have
    # (for example) a "Total" line w/ only fuel_mmbtu_per_kwh on it. Grr.
    ferc1_fuel_df.dropna(inplace=True)

    # Make sure that the DataFrame column names (which were imported from the
    # f1_fuel table) match their corresponding field names in the PUDL DB.
    ferc1_fuel_df.rename(columns={
        # FERC 1 DB Name      PUDL DB Name
        'fuel_quantity': 'fuel_qty_burned',
        'fuel_avg_heat': 'fuel_avg_mmbtu_per_unit',
        'fuel_cost_burned': 'fuel_cost_per_unit_burned',
        'fuel_cost_delvd': 'fuel_cost_per_unit_delivered',
                           'fuel_cost_btu': 'fuel_cost_per_mmbtu'},
                         inplace=True)
    ferc1_fuel_df.to_sql(name='fuel_ferc1',
                         con=pudl_engine, index=False, if_exists='append',
                         dtype={'respondent_id': Integer,
                                'report_year': Integer})


def ingest_plants_steam_ferc1(pudl_engine, ferc1_engine, ferc1_years):
    """Clean f1_steam table of the FERC Form 1 DB and pull into the PUDL DB."""
    f1_steam = ferc1_meta.tables['f1_steam']
    f1_steam_select = select([f1_steam]).\
        where(f1_steam.c.net_generation > 0).\
        where(f1_steam.c.plant_name != '').\
        where(f1_steam.c.report_year.in_(ferc1_years))

    ferc1_steam_df = pd.read_sql(f1_steam_select, ferc1_engine)
    # Discard DataFrame columns that we aren't pulling into PUDL:
    ferc1_steam_df.drop(['spplmnt_num', 'row_number', 'row_seq', 'row_prvlg',
                         'report_prd'], axis=1, inplace=True)

    # Standardize plant_name capitalization and remove leading/trailing white
    # space -- necesary b/c plant_name is part of many foreign keys.
    ferc1_steam_df['plant_name'] = ferc1_steam_df['plant_name'].str.strip()
    ferc1_steam_df['plant_name'] = ferc1_steam_df['plant_name'].str.title()

    # Take the messy free-form type_const and plant_kind fields, and do our
    # best to map them to some canonical categories...
    # this is necessarily imperfect:

    ferc1_steam_df.type_const = cleanstrings(ferc1_steam_df.type_const,
                                             ferc1_type_const_strings,
                                             unmapped=np.nan)
    ferc1_steam_df.plant_kind = cleanstrings(ferc1_steam_df.plant_kind,
                                             ferc1_plant_kind_strings,
                                             unmapped=np.nan)

    # Force the construction and installation years to be numeric values, and
    # set them to NA if they can't be converted. (table has some junk values)
    ferc1_steam_df['yr_const'] = pd.to_numeric(
        ferc1_steam_df['yr_const'],
        errors='coerce')
    ferc1_steam_df['yr_installed'] = pd.to_numeric(
        ferc1_steam_df['yr_installed'],
        errors='coerce')

    # Converting everything to per MW and MWh units...
    ferc1_steam_df['cost_per_mw'] = 1000 * ferc1_steam_df['cost_per_kw']
    ferc1_steam_df.drop('cost_per_kw', axis=1, inplace=True)
    ferc1_steam_df['net_generation_mwh'] = 1000 * \
        ferc1_steam_df['net_generation']
    ferc1_steam_df.drop('net_generation', axis=1, inplace=True)
    ferc1_steam_df['expns_per_mwh'] = 1000 * ferc1_steam_df['expns_kwh']
    ferc1_steam_df.drop('expns_kwh', axis=1, inplace=True)

    ferc1_steam_df.rename(columns={
        # FERC 1 DB Name      PUDL DB Name
        'yr_const': 'year_constructed',
        'yr_installed': 'year_installed',
        'tot_capacity': 'total_capacity_mw',
        'peak_demand': 'peak_demand_mw',
        'plnt_capability': 'plant_capability_mw',
        'when_limited': 'water_limited_mw',
        'when_not_limited': 'not_water_limited_mw',
        'avg_num_of_emp': 'avg_num_employees',
        'net_generation': 'net_generation_mwh',
        'cost_of_plant_to': 'cost_of_plant_total',
        'expns_steam_othr': 'expns_steam_other',
        'expns_engnr': 'expns_engineering',
        'tot_prdctn_expns': 'expns_production_total'},
        inplace=True)
    ferc1_steam_df.to_sql(name='plants_steam_ferc1',
                          con=pudl_engine, index=False, if_exists='append',
                          dtype={'respondent_id': Integer,
                                 'report_year': Integer,
                                 'type_const': String,
                                 'plant_kind': String,
                                 'year_constructed': Integer,
                                 'year_installed': Integer})


def ingest_plants_hydro_ferc1(pudl_engine, ferc1_engine, ferc1_years):
    """Ingest f1_hydro table of FERC Form 1 DB into PUDL DB."""
    f1_hydro = ferc1_meta.tables['f1_hydro']

    f1_hydro_select = select([f1_hydro]).\
        where(f1_hydro.c.plant_name != '').\
        where(f1_hydro.c.report_year.in_(ferc1_years))

    ferc1_hydro_df = pd.read_sql(f1_hydro_select, ferc1_engine)
    ferc1_hydro_df.drop(['spplmnt_num', 'row_number', 'row_seq', 'row_prvlg',
                         'report_prd'], axis=1, inplace=True)

    # Standardize plant_name capitalization and remove leading/trailing white
    # space -- necesary b/c plant_name is part of many foreign keys.
    ferc1_hydro_df['plant_name'] = ferc1_hydro_df['plant_name'].str.strip()
    ferc1_hydro_df['plant_name'] = ferc1_hydro_df['plant_name'].str.title()

    # Converting kWh to MWh
    ferc1_hydro_df['net_generation_mwh'] = \
        ferc1_hydro_df['net_generation'] / 1000.0
    ferc1_hydro_df.drop('net_generation', axis=1, inplace=True)
    # Converting cost per kW installed to cost per MW installed:
    ferc1_hydro_df['cost_per_mw'] = ferc1_hydro_df['cost_per_kw'] * 1000.0
    ferc1_hydro_df.drop('cost_per_kw', axis=1, inplace=True)
    # Converting kWh to MWh
    ferc1_hydro_df['expns_per_mwh'] = ferc1_hydro_df['expns_kwh'] * 1000.0
    ferc1_hydro_df.drop('expns_kwh', axis=1, inplace=True)

    ferc1_hydro_df['yr_const'] = pd.to_numeric(
        ferc1_hydro_df['yr_const'],
        errors='coerce')
    ferc1_hydro_df['yr_installed'] = pd.to_numeric(
        ferc1_hydro_df['yr_installed'],
        errors='coerce')
    ferc1_hydro_df.dropna(inplace=True)
    ferc1_hydro_df.rename(columns={
        # FERC1 DB          PUDL DB
        'project_no': 'project_number',
        'yr_const': 'year_constructed',
        'plant_const': 'plant_construction',
        'yr_installed': 'year_installed',
        'tot_capacity': 'total_capacity_mw',
        'peak_demand': 'peak_demand_mw',
        'plant_hours': 'plant_hours_connected_while_generating',
        'favorable_cond': 'net_capacity_favorable_conditions_mw',
        'adverse_cond': 'net_capacity_adverse_conditions_mw',
        'avg_num_of_emp': 'avg_number_employees',
        'cost_of_land': 'cost_land',
        'expns_engnr': 'expns_engineering',
        'expns_total': 'expns_production_total'
    }, inplace=True)

    ferc1_hydro_df.to_sql(name='plants_hydro_ferc1',
                          con=pudl_engine, index=False, if_exists='append',
                          dtype={'respondent_id': Integer,
                                 'report_year': Integer})


def ingest_plants_pumped_storage_ferc1(pudl_engine, ferc1_engine, ferc1_years):
    """Ingest f1_pumped_storage table of FERC Form 1 DB into PUDL DB."""
    f1_pumped_storage = ferc1_meta.tables['f1_pumped_storage']

    # Removing the empty records.
    # This reduces the entries for 2015 from 272 records to 27.
    f1_pumped_storage_select = select([f1_pumped_storage]).\
        where(f1_pumped_storage.c.plant_name != '').\
        where(f1_pumped_storage.c.report_year.in_(ferc1_years))

    ferc1_pumped_storage_df = pd.read_sql(
        f1_pumped_storage_select, ferc1_engine)
    ferc1_pumped_storage_df.drop(['spplmnt_num', 'row_number', 'row_seq',
                                  'row_prvlg', 'report_prd'],
                                 axis=1, inplace=True)

    # Standardize plant_name capitalization and remove leading/trailing white
    # space -- necesary b/c plant_name is part of many foreign keys.
    ferc1_pumped_storage_df['plant_name'] = \
        ferc1_pumped_storage_df['plant_name'].str.strip()
    ferc1_pumped_storage_df['plant_name'] = \
        ferc1_pumped_storage_df['plant_name'].str.title()

    # Converting kWh to MWh
    ferc1_pumped_storage_df['net_generation_mwh'] = \
        ferc1_pumped_storage_df['net_generation'] / 1000.0
    ferc1_pumped_storage_df.drop('net_generation', axis=1, inplace=True)

    ferc1_pumped_storage_df['energy_used_for_pumping_mwh'] = \
        ferc1_pumped_storage_df['energy_used'] / 1000.0
    ferc1_pumped_storage_df.drop(
        'energy_used_for_pumping_mwh', axis=1, inplace=True)

    ferc1_pumped_storage_df['net_load_mwh'] = \
        ferc1_pumped_storage_df['net_load'] / 1000.0
    ferc1_pumped_storage_df.drop('net_load_mwh', axis=1, inplace=True)

    # Converting cost per kW installed to cost per MW installed:
    ferc1_pumped_storage_df['cost_per_mw'] = \
        ferc1_pumped_storage_df['cost_per_kw'] * 1000.0
    ferc1_pumped_storage_df.drop('cost_per_mw', axis=1, inplace=True)

    ferc1_pumped_storage_df['expns_per_mwh'] = \
        ferc1_pumped_storage_df['expns_kwh'] * 1000.0
    ferc1_pumped_storage_df.drop('expns_per_mwh', axis=1, inplace=True)

    ferc1_pumped_storage_df.dropna(inplace=True)

    ferc1_pumped_storage_df.rename(columns={
        # FERC1 DB          PUDL DB
        'respondent_id': 'id',
        'report_year ': 'year',
        'project_no': 'project_number',
        'tot_capacity': 'total_capacity_mw',
        'peak_demand': 'peak_demand_mw',
        'plant_hours': 'plant_hours_connected_while_generating',
        'plant_capability': 'plant_capability_mw',
        'avg_num_of_emp': 'avg_number_employees',
        'net_generation': 'net_generation_mwh',
        'net_load': 'net_load_mwh',
        'cost_wheels': 'cost_wheels_turbines_generators',
        'cost_electric': 'cost_equipment',
        'cost_misc_eqpmnt': 'cost_equipment_misc',
        'cost_of_plant': 'cost_plant_total',
        'cost_per_kw': 'cost_per_mw',
        'expns_water_pwr': 'expns_water_for_pwr',
        'expns_pump_stg': 'expns_pump_storage',
        'expns_misc_power': 'expns_generation_misc',
        'expns_misc_plnt': 'expns_misc_plant',
        'expns_producton': 'expns_producton_before_pumping',
        'tot_prdctn_exns': 'expns_producton_total',
        'expns_kwh': 'expns_per_mwh'})

    ferc1_pumped_storage_df.to_sql(name='plants_pumped_storage_ferc1',
                                   con=pudl_engine, index=False,
                                   if_exists='append')


def ingest_accumulated_depreciation_ferc1(pudl_engine,
                                          ferc1_engine,
                                          ferc1_years):
    """Ingest f1_accumdepr_prvs table from FERC Form 1 DB."""
    f1_accumdepr_prvsn = ferc1_meta.tables['f1_accumdepr_prvsn']
    f1_accumdepr_prvsn_select = select([f1_accumdepr_prvsn]).\
        where(f1_accumdepr_prvsn.c.report_year.in_(ferc1_years))

    ferc1_apd_df = pd.read_sql(f1_accumdepr_prvsn_select, ferc1_engine)

    # Discard DataFrame columns that we aren't pulling into PUDL. For
    ferc1_apd_df.drop(['spplmnt_num', 'row_seq',
                       'row_prvlg', 'item', 'report_prd'],
                      axis=1, inplace=True)

    ferc1_acct_apd = ferc_accumulated_depreciation.drop(
        ['ferc_account_description'], axis=1)
    ferc1_acct_apd.dropna(inplace=True)
    ferc1_acct_apd['row_number'] = ferc1_acct_apd['row_number'].astype(int)

    ferc1_accumdepr_prvsn_df = pd.merge(ferc1_apd_df, ferc1_acct_apd,
                                        how='left', on='row_number')
    ferc1_accumdepr_prvsn_df.drop('row_number', axis=1, inplace=True)

    ferc1_accumdepr_prvsn_df.\
        to_sql(name='accumulated_depreciation_ferc1',
               con=pudl_engine, index=False, if_exists='append',
               dtype={'respondent_id': Integer,
                      'report_year': Integer,
                      'line_id': String,
                      'total_cde': Numeric(14, 2),
                      'electric_plant': Numeric(14, 2),
                      'future_plant': Numeric(14, 2),
                      'leased plant': Numeric(14, 2)})


def ingest_plant_in_service_ferc1(pudl_engine, ferc1_engine, ferc1_years):
    """Ingest f1_plant_in_srvce table of FERC Form 1 DB into PUDL DB."""
    f1_plant_in_srvce = ferc1_meta.tables['f1_plant_in_srvce']
    f1_plant_in_srvce_select = select([f1_plant_in_srvce]).\
        where(f1_plant_in_srvce.c.report_year.in_(ferc1_years))

    ferc1_pis_df = pd.read_sql(f1_plant_in_srvce_select, ferc1_engine)

    # Discard DataFrame columns that we aren't pulling into PUDL. For the
    # Plant In Service table, we need to hold on to the row_number because it
    # corresponds to a FERC account number.
    ferc1_pis_df.drop(['spplmnt_num', 'row_seq', 'row_prvlg', 'report_prd'],
                      axis=1, inplace=True)

    # Now we need to add a column to the DataFrame that has the FERC account
    # IDs corresponding to the row_number that's already in there...
    ferc_accts_df = ferc_electric_plant_accounts.drop(
        ['ferc_account_description'], axis=1)
    ferc_accts_df.dropna(inplace=True)
    ferc_accts_df['row_number'] = ferc_accts_df['row_number'].astype(int)

    ferc1_pis_df = pd.merge(ferc1_pis_df, ferc_accts_df,
                            how='left', on='row_number')
    ferc1_pis_df.drop('row_number', axis=1, inplace=True)

    ferc1_pis_df.rename(columns={
        # FERC 1 DB Name  PUDL DB Name
        'begin_yr_bal': 'beginning_year_balance',
        'addition': 'additions',
        'yr_end_bal': 'year_end_balance'},
        inplace=True)
    ferc1_pis_df.to_sql(name='plant_in_service_ferc1',
                        con=pudl_engine, index=False, if_exists='append',
                        dtype={'respondent_id': Integer,
                               'report_year': Integer,
                               'ferc_account_id': String,
                               'beginning_year_balance': Numeric(14, 2),
                               'additions': Numeric(14, 2),
                               'retirements': Numeric(14, 2),
                               'adjustments': Numeric(14, 2),
                               'transfers': Numeric(14, 2),
                               'year_end_balance': Numeric(14, 2)})


def ingest_plants_small_ferc1(pudl_engine, ferc1_engine, ferc1_years):
    """Ingest f1_gnrt_plant table of FERC Form 1 DB into PUDL DB."""
    import os.path
    from sqlalchemy import or_
    f1_small = ferc1_meta.tables['f1_gnrt_plant']
    f1_small_select = select([f1_small, ]).\
        where(f1_small.c.report_year.in_(ferc1_years)).\
        where(f1_small.c.plant_name != '').\
        where(or_((f1_small.c.capacity_rating != 0),
                  (f1_small.c.net_demand != 0),
                  (f1_small.c.net_generation != 0),
                  (f1_small.c.plant_cost != 0),
                  (f1_small.c.plant_cost_mw != 0),
                  (f1_small.c.operation != 0),
                  (f1_small.c.expns_fuel != 0),
                  (f1_small.c.expns_maint != 0),
                  (f1_small.c.fuel_cost != 0)))

    ferc1_small_df = pd.read_sql(f1_small_select, ferc1_engine)

    # Standardize plant_name capitalization and remove leading/trailing white
    # space -- necesary b/c plant_name is part of many foreign keys.
    ferc1_small_df['plant_name'] = ferc1_small_df['plant_name'].str.strip()
    ferc1_small_df['plant_name'] = ferc1_small_df['plant_name'].str.title()

    ferc1_small_df['kind_of_fuel'] = ferc1_small_df['kind_of_fuel'].str.strip()
    ferc1_small_df['kind_of_fuel'] = ferc1_small_df['kind_of_fuel'].str.title()

    # Force the construction and installation years to be numeric values, and
    # set them to NA if they can't be converted. (table has some junk values)
    ferc1_small_df['yr_constructed'] = pd.to_numeric(
        ferc1_small_df['yr_constructed'],
        errors='coerce')
    # Convert from cents per mmbtu to dollars per mmbtu to be consistent
    # with the f1_fuel table data. Also, let's use a clearer name.
    ferc1_small_df['fuel_cost_per_mmbtu'] = ferc1_small_df['fuel_cost'] / 100.0
    ferc1_small_df.drop('fuel_cost', axis=1, inplace=True)

    # Create a single "record number" for the individual lines in the FERC
    # Form 1 that report different small plants, so that we can more easily
    # tell whether they are adjacent to each other in the reporting.
    ferc1_small_df['record_number'] = 46 * ferc1_small_df['spplmnt_num'] + \
        ferc1_small_df['row_number']

    # Unforunately the plant types were not able to be parsed automatically
    # in this table. It's been done manually for 2004-2015, and the results
    # get merged in in the following section.
    small_types_file = os.path.join(settings.PUDL_DIR,
                                    'results',
                                    'ferc1_small_plants',
                                    'small_plants_2004-2015.xlsx')
    small_types_df = pd.read_excel(small_types_file)

    # Only rows with plant_type set will give us novel information.
    small_types_df.dropna(subset=['plant_type', ], inplace=True)
    # We only need this small subset of the columns to extract the plant type.
    small_types_df = small_types_df[['report_year', 'respondent_id',
                                     'record_number', 'plant_name_clean',
                                     'plant_type', 'ferc_license']]

    # Munge the two dataframes together, keeping everything from the
    # frame we pulled out of the FERC1 DB, and supplementing it with the
    # plant_name_clean, plant_type, and ferc_license fields from our hand
    # made file.
    ferc1_small_df = pd.merge(ferc1_small_df,
                              small_types_df,
                              how='left',
                              on=['report_year',
                                  'respondent_id',
                                  'record_number'])

    # We don't need to pull these columns into PUDL, so drop them:
    ferc1_small_df.drop(['row_seq', 'row_prvlg', 'report_prd',
                         'row_number', 'spplmnt_num', 'record_number'],
                        axis=1, inplace=True)

    # Standardize plant_name capitalization and remove leading/trailing white
    # space, so that plant_name_clean matches formatting of plant_name
    ferc1_small_df['plant_name_clean'] = \
        ferc1_small_df['plant_name_clean'].str.strip()
    ferc1_small_df['plant_name_clean'] = \
        ferc1_small_df['plant_name_clean'].str.title()

    ferc1_small_df.rename(columns={
        # FERC 1 DB Name      PUDL DB Name
        'yr_constructed': 'year_constructed',
        'capacity_rating': 'total_capacity_mw',
        'net_demand': 'peak_demand_mw',
        'net_generation': 'net_generation_mwh',
        'plant_cost': 'cost_of_plant_total',
        'plant_cost_mw': 'cost_of_plant_per_mw',
        'operation': 'cost_of_operation',
        'expns_maint': 'expns_maintenance',
        'fuel_cost': 'fuel_cost_per_mmbtu'},
        inplace=True)
    ferc1_small_df.to_sql(name='plants_small_ferc1',
                          con=pudl_engine, index=False, if_exists='append',
                          dtype={'respondent_id': Integer,
                                 'report_year': Integer,
                                 'plant_name': String,
                                 'plant_name_clean': String,
                                 'plant_type': String,
                                 'kind_of_fuel': String,
                                 'ferc_license': Integer,
                                 'year_constructed': Integer,
                                 'total_capacity_mw': Float,
                                 'peak_demand_mw': Float,
                                 'net_generation_mwh': Float,
                                 'cost_of_plant_total': Numeric(14, 2),
                                 'cost_of_plant_per_mw': Numeric(14, 2),
                                 'cost_of_operation': Numeric(14, 2),
                                 'expns_fuel': Numeric(14, 2),
                                 'expns_maintenance': Numeric(14, 2),
                                 'fuel_cost_per_mmbtu': Numeric(14, 2)})


def ingest_purchased_power_ferc1(pudl_engine, ferc1_engine, ferc1_years):
    """Ingest f1_plant_in_srvce table of FERC Form 1 DB into PUDL DB."""
    f1_purchased_pwr = ferc1_meta.tables['f1_purchased_pwr']
    f1_purchased_pwr_select = select([f1_purchased_pwr]).\
        where(f1_purchased_pwr.c.report_year.in_(ferc1_years))

    ferc1_purchased_pwr_df = pd.read_sql(f1_purchased_pwr_select, ferc1_engine)

    ferc1_purchased_pwr_df.drop(['spplmnt_num', 'row_number', 'row_seq',
                                 'row_prvlg', 'report_prd'],
                                axis=1, inplace=True)
    ferc1_purchased_pwr_df.replace(to_replace='', value=np.nan, inplace=True)
    ferc1_purchased_pwr_df.dropna(subset=['sttstcl_clssfctn',
                                          'rtsched_trffnbr'], inplace=True)

    ferc1_purchased_pwr_df.rename(columns={
        # FERC 1 DB Name  PUDL DB Name
        'athrty_co_name': 'authority_company_name',
        'sttstcl_clssfctn': 'statistical_classification',
        'rtsched_trffnbr': 'rate_schedule_tariff_number',
        'avgmth_bill_dmnd': 'average_billing_demand',
        'avgmth_ncp_dmnd': 'average_monthly_ncp_demand',
        'avgmth_cp_dmnd': 'average_monthly_cp_demand',
        'mwh_recv': 'mwh_received',
        'mwh_delvd': 'mwh_delivered',
        'dmnd_charges': 'demand_charges',
        'erg_charges': 'energy_charges',
        'othr_charges': 'other_charges',
        'settlement_tot': 'settlement_total'},
        inplace=True)

    ferc1_purchased_pwr_df.to_sql(name='purchased_power_ferc1',
                                  con=pudl_engine, index=False,
                                  if_exists='append',
                                  dtype={'respondent_id': Integer,
                                         'report_year': Integer,
                                         'authority_company_name': String,
                                         'statistical_classification': String,
                                         'rate_schedule_tariff_number': String,
                                         'average_billing_demand': String,
                                         'average_monthly_ncp_demand': String,
                                         'average_monthly_cp_demand': String,
                                         'mwh_purchased': Numeric(14, 2),
                                         'mwh_received': Numeric(14, 2),
                                         'mwh_delivered': Numeric(14, 2),
                                         'demand_charges': Numeric(14, 2),
                                         'energy_charges': Numeric(14, 2),
                                         'other_charges': Numeric(14, 2),
                                         'settlement_total': Numeric(14, 2)})

###############################################################################
###############################################################################
# BEGIN EIA923 INGEST FUNCTIONS
###############################################################################
###############################################################################


def ingest_plant_info_eia923(pudl_engine, eia923_dfs):
    """
    Ingest data describing static attributes of plants from EIA Form 923.

    Much of the static plant information is reported repeatedly, and scattered
    across several different pages of EIA 923. This function tries to bring it
    together into one unified, unduplicated table.
    """
    # From 'plant_frame'
    plant_frame_cols = ['plant_id',
                        'plant_state',
                        'combined_heat_power',
                        'eia_sector',
                        'naics_code',
                        'reporting_frequency']

    plant_frame_df = eia923_dfs['plant_frame'][plant_frame_cols]

    # From 'generation_fuel' to merge by plant_id
    gen_fuel_cols = ['plant_id',
                     'census_region',
                     'nerc_region']

    gen_fuel_df = eia923_dfs['generation_fuel'][gen_fuel_cols]

    # Remove "State fuel-level increment" records... which don't pertain to
    # any particular plant (they have plant_id == operator_id == 99999)
    gen_fuel_df = gen_fuel_df[gen_fuel_df.plant_id != 99999]

    # because there ought to be one entry for each plant in each year's worth
    # of data, we're dropping duplicates by plant_id in the two data frames
    # which we're combining. TODO: populate a table that lists plant operators
    # by year... nominally plant_ownership_eia923
    plant_info_df = pd.merge(plant_frame_df.drop_duplicates('plant_id'),
                             gen_fuel_df.drop_duplicates('plant_id'),
                             how='outer', on='plant_id')

    # Since this is a plain Yes/No variable -- just make it a real Boolean.
    plant_info_df.combined_heat_power.replace({'N': False, 'Y': True},
                                              inplace=True)

    # Output into the DB:
    plant_info_df.to_sql(name='plant_info_eia923',
                         con=pudl_engine, index=False, if_exists='append',
                         dtype={'eia_sector': Integer,
                                'naics_code': Integer,
                                'combined_heat_power': Boolean})


def ingest_generation_fuel_eia923(pudl_engine, eia923_dfs):
    """
    Ingest generation and fuel data from Page 1 of EIA Form 923 into PUDL DB.

    Page 1 of EIA 923 (in recent years) reports generation and fuel consumption
    on a monthly, per-plant basis.
    """
    # This needs to be a copy of what we're passed in so we can edit it.
    gf_df = eia923_dfs['generation_fuel'].copy()

    # Drop fields we're not inserting into the generation_fuel_eia923 table.
    cols_to_drop = ['combined_heat_power',
                    'plant_name',
                    'operator_name',
                    'operator_id',
                    'plant_state',
                    'census_region',
                    'nerc_region',
                    'naics_code',
                    'eia_sector',
                    'sector_name',
                    'fuel_unit',
                    'total_fuel_consumption_quantity',
                    'electric_fuel_consumption_quantity',
                    'total_fuel_consumption_mmbtu',
                    'elec_fuel_consumption_mmbtu',
                    'net_generation_megawatthours']
    gf_df.drop(cols_to_drop, axis=1, inplace=True)

    # Convert the EIA923 DataFrame from yearly to monthly records.
    gf_df = yearly_to_monthly_eia923(gf_df, month_dict_eia923)
    # Replace the EIA923 NA value ('.') with a real NA value.
    gf_df.replace(to_replace='^\.$', value=np.nan, regex=True, inplace=True)
    # Remove "State fuel-level increment" records... which don't pertain to
    # any particular plant (they have plant_id == operator_id == 99999)
    gf_df = gf_df[gf_df.plant_id != 99999]

    # Take a float field and make it an integer, with the empty String
    # as the NA value... for postgres loading. Yes, this is janky.
    gf_df['nuclear_unit_id'] = gf_df.nuclear_unit_id.\
        replace(np.nan, -1).\
        astype(int).\
        astype(str).\
        replace('-1', '')
    gf_df.to_csv('generation_fuel_eia923.csv', index=False)
    gf_table = PUDLBase.metadata.tables['generation_fuel_eia923']
    postgres_copy.copy_from(
        open('generation_fuel_eia923.csv', 'r'),
        gf_table, pudl_engine,
        columns=tuple(gf_df.columns),
        format='csv', header=True, delimiter=',')


def ingest_boiler_fuel_eia923(pudl_engine, eia923_dfs):
    """Ingest data on fuel consumption by boiler from EIA Form 923."""
    # Populate 'boilers_eia923' table
    boiler_cols = ['plant_id',
                   'boiler_id',
                   'prime_mover']

    boilers_df = eia923_dfs['boiler_fuel'][boiler_cols]
    boilers_df = boilers_df.drop_duplicates(
        subset=['plant_id', 'boiler_id'])

    # drop null values from foreign key fields
    boilers_df.dropna(subset=['boiler_id', 'plant_id'], inplace=True)

    boilers_df.to_csv('boilers_eia923.csv', index=False)
    boilers_table = PUDLBase.metadata.tables['boilers_eia923']
    postgres_copy.copy_from(
        open('boilers_eia923.csv', 'r'),
        boilers_table, pudl_engine,
        columns=tuple(boilers_df.columns),
        format='csv', header=True, delimiter=',')

    # Populate 'boiler_fuel_eia923' table
    # This needs to be a copy of what we're passed in so we can edit it.
    bf_df = eia923_dfs['boiler_fuel'].copy()

    # Drop fields we're not inserting into the boiler_fuel_eia923 table.
    cols_to_drop = ['combined_heat_power',
                    'plant_name',
                    'operator_name',
                    'operator_id',
                    'plant_state',
                    'census_region',
                    'nerc_region',
                    'naics_code',
                    'eia_sector',
                    'sector_name',
                    'fuel_unit',
                    'total_fuel_consumption_quantity']
    bf_df.drop(cols_to_drop, axis=1, inplace=True)

    bf_df.dropna(subset=['boiler_id', 'plant_id'], inplace=True)

    # Convert the EIA923 DataFrame from yearly to monthly records.
    bf_df = yearly_to_monthly_eia923(bf_df, month_dict_eia923)
    # Replace the EIA923 NA value ('.') with a real NA value.
    bf_df.replace(to_replace='^\.$', value=np.nan, regex=True, inplace=True)

    bf_df.to_csv('boiler_fuel_eia923.csv', index=False)
    bf_table = PUDLBase.metadata.tables['boiler_fuel_eia923']
    postgres_copy.copy_from(
        open('boiler_fuel_eia923.csv', 'r'),
        bf_table, pudl_engine,
        columns=tuple(bf_df.columns),
        format='csv', header=True, delimiter=',')


def ingest_generator_eia923(pudl_engine, eia923_dfs):
    """
    Ingest data on electricity production by generator from EIA Form 923.

    This function populates two tables in the PUDL DB.  One describing the
    generators (generators_eia923) and another containing records of reported
    generation (generation_eia923).
    """
    # This needs to be a copy of what we're passed in so we can edit it.
    g_df = eia923_dfs['generator'].copy()

    # Populating the 'generators_eia923' table
    generator_cols = ['plant_id',
                      'generator_id',
                      'prime_mover']

    generators_df = eia923_dfs['generator'][generator_cols]
    generators_df = generators_df.drop_duplicates(
        subset=['plant_id', 'generator_id'])

    # drop null values from foreign key fields
    generators_df.dropna(subset=['generator_id', 'plant_id'], inplace=True)

    generators_df.to_csv('generators_eia923.csv', index=False)
    generators_table = PUDLBase.metadata.tables['generators_eia923']
    postgres_copy.copy_from(
        open('generators_eia923.csv', 'r'),
        generators_table, pudl_engine,
        columns=tuple(generators_df.columns),
        format='csv', header=True, delimiter=',')

    # Populating the generation_eia923 table:
    # This needs to be a copy of what we're passed in so we can edit it.
    g_df = eia923_dfs['generator'].copy()

    # Drop fields we're not inserting into the generation_eia923_fuel_eia923
    # table.
    cols_to_drop = ['combined_heat_power',
                    'plant_name',
                    'operator_name',
                    'operator_id',
                    'plant_state',
                    'census_region',
                    'nerc_region',
                    'naics_code',
                    'eia_sector',
                    'sector_name',
                    'net_generation_mwh_year_to_date']

    g_df.drop(cols_to_drop, axis=1, inplace=True)

    # Convert the EIA923 DataFrame from yearly to monthly records.
    g_df = yearly_to_monthly_eia923(g_df, month_dict_eia923)
    # Replace the EIA923 NA value ('.') with a real NA value.
    g_df.replace(to_replace='^\.$', value=np.nan, regex=True, inplace=True)

    g_df.to_csv('generation_eia923.csv', index=False)
    g_table = PUDLBase.metadata.tables['generation_eia923']
    postgres_copy.copy_from(
        open('generation_eia923.csv', 'r'),
        g_table, pudl_engine,
        columns=tuple(g_df.columns),
        format='csv', header=True, delimiter=',')


def ingest_fuel_receipts_costs_eia923(pudl_engine, eia923_dfs):
    """Ingest data on fuel purchases and costs from EIA Form 923."""
    # Populate 'coalmine_info_eia923' table
    coalmine_cols = ['coalmine_name',
                     'coalmine_type',
                     'coalmine_state',
                     'coalmine_county',
                     'coalmine_msha_id']

    coalmine_df = eia923_dfs['fuel_receipts_costs'].copy()
    coalmine_df = coalmine_df[coalmine_cols]

    # Map codes to a few standard values:
    coalmine_df['coalmine_type'].replace(
        {'[pP]': 'P', 'U/S': 'US', 'S/U': 'SU'},
        inplace=True, regex=True)

    # TODO: Not sure which fields of duplicates need to be dropped here
    coalmine_df = coalmine_df.drop_duplicates(subset=['coalmine_name',
                                                      'coalmine_msha_id'])

    # drop null values from foreign key fields
    coalmine_df.dropna(subset=['coalmine_name', ], inplace=True)

    # Take a float field and make it an integer, with the empty String
    # as the NA value... for postgres loading. Yes, this is janky.
    coalmine_df['coalmine_msha_id'] = coalmine_df.coalmine_msha_id.\
        replace(np.nan, -1).\
        astype(int).\
        astype(str).\
        replace('-1', '')
    coalmine_df.to_csv('coalmine_info_eia923.csv', index=False)
    coalmine_table = PUDLBase.metadata.tables['coalmine_info_eia923']
    postgres_copy.copy_from(
        open('coalmine_info_eia923.csv', 'r'),
        coalmine_table, pudl_engine,
        columns=tuple(coalmine_df.columns),
        format='csv', header=True, delimiter=',')

    frc_df = eia923_dfs['fuel_receipts_costs'].copy()

    # Drop fields we're not inserting into the fuel_receipts_costs_eia923
    # table.
    cols_to_drop = ['plant_name',
                    'plant_state',
                    'operator_name',
                    'operator_id',
                    'fuel_group',
                    'coalmine_msha_id',
                    'coalmine_type',
                    'coalmine_state',
                    'coalmine_county',
                    'coalmine_name',
                    'regulated',
                    'reporting_frequency']

    frc_df.drop(cols_to_drop, axis=1, inplace=True)

    # Why is this one ID being excluced? (ZS)
    frc_df = frc_df[frc_df.plant_id != 8899]

    # Replace the EIA923 NA value ('.') with a real NA value.
    frc_df.replace(to_replace='^\.$', value=np.nan, regex=True, inplace=True)

    # Standardize case on transportaion codes -- all upper case!
    frc_df['primary_transportation_mode'] = \
        frc_df['primary_transportation_mode'].str.upper()
    frc_df['secondary_transportation_mode'] = \
        frc_df['secondary_transportation_mode'].str.upper()

    frc_df['contract_expiration_date'] = frc_df.contract_expiration_date.\
        replace(np.nan, -1).\
        astype(int).\
        astype(str).\
        replace('-1', '')
    frc_df.to_csv('fuel_receipts_costs_eia923.csv', index=False)
    frc_table = PUDLBase.metadata.tables['fuel_receipts_costs_eia923']
    postgres_copy.copy_from(
        open('fuel_receipts_costs_eia923.csv', 'r'),
        frc_table, pudl_engine,
        columns=tuple(frc_df.columns),
        format='csv', header=True, delimiter=',')


def ingest_stocks_eia923(pudl_engine, eia923_dfs):
    """Ingest data on fuel stocks from EIA Form 923."""
    pass


###############################################################################
###############################################################################
# BEGIN DATABASE INITIALIZATION
###############################################################################
###############################################################################


def init_db(ferc1_tables=ferc1_pudl_tables,
            ferc1_years=[2015, ],
            eia923_tables=eia923_pudl_tables,
            eia923_years=[2014, 2015, 2016],
            verbose=True, debug=False, testing=False):
    """
    Create the PUDL database and fill it up with data.

    Args:
        ferc1_tables (list): The list of tables that will be created and
            ingested. By default only known to be working tables are ingested.
            That list of tables is defined in pudl.constants.
        ferc1_years (list): The list of years from which to pull FERC Form 1
            data.
        eia923_tables (list): The list of tables that will be created and
            ingested. By default only known to be working tables are ingested.
            That list of tables is defined in pudl.constants.
        eia923_years (list): The list of years from which to pull EIA 923
            data.
        debug (bool): You can tell init_db to ingest whatever list of tables
            you want, but if your desired table is not in the list of known to
            be working tables, you need to set debug=True (otherwise init_db
            won't let you).
    """
    # Make sure that the tables we're being asked to ingest can actually be
    # pulled into both the FERC Form 1 DB, and the PUDL DB...
    if not debug:
        for table in ferc1_tables:
            assert(table in ferc1_working_tables)
            assert(table in ferc1_pudl_tables)

    if not debug:
        for table in eia923_tables:
            assert(table in eia923_pudl_tables)

    # Connect to the PUDL DB, wipe out & re-create tables:
    pudl_engine = db_connect_pudl(testing=testing)
    drop_tables_pudl(pudl_engine)
    create_tables_pudl(pudl_engine)
    # Populate all the static tables:
    if verbose:
        print("Ingesting static PUDL tables...")
    ingest_static_tables(pudl_engine)
    # Populate tables that relate FERC1 & EIA923 data to each other.
    if verbose:
        print("Sniffing EIA923/FERC1 glue tables...")
    ingest_glue_tables(pudl_engine)

    # BEGIN INGESTING FERC FORM 1 DATA:
    ferc1_ingest_functions = {
        'f1_fuel': ingest_fuel_ferc1,
        'f1_steam': ingest_plants_steam_ferc1,
        'f1_gnrt_plant': ingest_plants_small_ferc1,
        'f1_hydro': ingest_plants_hydro_ferc1,
        'f1_pumped_storage': ingest_plants_pumped_storage_ferc1,
        'f1_plant_in_srvce': ingest_plant_in_service_ferc1,
        'f1_purchased_pwr': ingest_purchased_power_ferc1,
        'f1_accumdepr_prvsn': ingest_accumulated_depreciation_ferc1}

    ferc1_engine = db_connect_ferc1(testing=testing)
    for table in ferc1_ingest_functions.keys():
        if table in ferc1_tables:
            if verbose:
                print("Ingesting {} from FERC Form 1 into PUDL.".format(table))
            ferc1_ingest_functions[table](pudl_engine,
                                          ferc1_engine,
                                          ferc1_years)

    # Rather than reading in the same Excel files several times, we can just
    # read them each in once (one per year) and use the ExcelFile object to
    # refer back to the data in memory:
<<<<<<< HEAD
    eia923_xlsx = {}
    for yr in eia923_years:
        if verbose:
            print("Reading EIA 923 spreadsheet data for {}.".format(yr))
        eia923_xlsx[yr] = pd.ExcelFile(get_eia923_file(yr))
=======
    eia923_xlsx = get_eia923_xlsx(eia923_years)
>>>>>>> 7b021d00

    # Now we can take the year by year Excel files, and turn them into page
    # by page dataframes...
    eia923_dfs = {}

    if 'plant_info_eia923' in eia923_tables:
        for page in ['plant_frame', 'generation_fuel']:
            eia923_dfs[page] = get_eia923_page(page,
                                               eia923_xlsx,
                                               years=eia923_years,
                                               verbose=verbose)
    if ('generation_fuel_eia923' in eia923_tables) \
            and ('generation_fuel' not in eia923_dfs.keys()):
        eia923_dfs['generation_fuel'] = get_eia923_page('generation_fuel',
                                                        eia923_xlsx,
                                                        years=eia923_years,
                                                        verbose=verbose)

    if 'fuel_stocks_eia923' in eia923_tables:
        pass  # no DB table defined for fuel stocks yet.

    if 'boiler_fuel_eia923' in eia923_tables:
        eia923_dfs['boiler_fuel'] = get_eia923_page('boiler_fuel',
                                                    eia923_xlsx,
                                                    years=eia923_years,
                                                    verbose=verbose)
    if 'generation_eia923' in eia923_tables:
        eia923_dfs['generator'] = get_eia923_page('generator',
                                                  eia923_xlsx,
                                                  years=eia923_years,
                                                  verbose=verbose)
    if 'fuel_receipts_costs_eia923' in eia923_tables:
        eia923_dfs['fuel_receipts_costs'] = \
            get_eia923_page('fuel_receipts_costs',
                            eia923_xlsx,
                            years=eia923_years,
                            verbose=verbose)

    # NOW START INGESTING EIA923 DATA:
    eia923_ingest_functions = {
        'plant_info_eia923': ingest_plant_info_eia923,
        'generation_fuel_eia923': ingest_generation_fuel_eia923,
        'boiler_fuel_eia923': ingest_boiler_fuel_eia923,
        'generation_eia923': ingest_generator_eia923,
        'fuel_receipts_costs_eia923': ingest_fuel_receipts_costs_eia923,
        'stocks_eia923': ingest_stocks_eia923
        #    'operator_info_eia923': ingest_operator_info_eia923
    }

    for table in eia923_ingest_functions.keys():
        if table in eia923_tables:
            if verbose:
                print("Ingesting {} from EIA 923 into PUDL.".format(table))
            eia923_ingest_functions[table](pudl_engine, eia923_dfs)<|MERGE_RESOLUTION|>--- conflicted
+++ resolved
@@ -30,11 +30,7 @@
 from pudl import settings
 from pudl.ferc1 import db_connect_ferc1, cleanstrings, ferc1_meta
 from pudl.eia923 import get_eia923_page, yearly_to_monthly_eia923
-<<<<<<< HEAD
-from pudl.eia923 import get_eia923_file
-=======
-from pudl.eia923 import get_eia923_files, get_eia923_xlsx
->>>>>>> 7b021d00
+from pudl.eia923 import get_eia923_file, get_eia923_xlsx
 from pudl.constants import ferc1_fuel_strings, us_states, prime_movers
 from pudl.constants import ferc1_fuel_unit_strings, rto_iso
 from pudl.constants import ferc1_plant_kind_strings, ferc1_type_const_strings
@@ -1305,21 +1301,7 @@
                                           ferc1_engine,
                                           ferc1_years)
 
-    # Rather than reading in the same Excel files several times, we can just
-    # read them each in once (one per year) and use the ExcelFile object to
-    # refer back to the data in memory:
-<<<<<<< HEAD
-    eia923_xlsx = {}
-    for yr in eia923_years:
-        if verbose:
-            print("Reading EIA 923 spreadsheet data for {}.".format(yr))
-        eia923_xlsx[yr] = pd.ExcelFile(get_eia923_file(yr))
-=======
     eia923_xlsx = get_eia923_xlsx(eia923_years)
->>>>>>> 7b021d00
-
-    # Now we can take the year by year Excel files, and turn them into page
-    # by page dataframes...
     eia923_dfs = {}
 
     if 'plant_info_eia923' in eia923_tables:
