--- conflicted
+++ resolved
@@ -85,18 +85,12 @@
         ],
         "doc": [
             "doc8>=0.9,<0.12",
+            "furo>=2022.4.7",
             "sphinx>=4,<6.0",
             "sphinx-autoapi>=1.8,<1.9",
             "sphinx-issues>=1.2,<3.1",
             "sphinx-reredirects",
-<<<<<<< HEAD
-            "sphinx-book-theme>=0.3.2",
-            "sphinxcontrib_bibtex~=2.4",
-=======
-            "sphinx-rtd-dark-mode>=1.2,<1.3",
-            "sphinx-rtd-theme>=1.0,<1.1",
             "sphinxcontrib_bibtex>=2.4,<2.5",
->>>>>>> 003d748b
         ],
         "test": [
             "bandit>=1.6,<1.8",
