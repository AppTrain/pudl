--- conflicted
+++ resolved
@@ -50,11 +50,7 @@
     install_requires=[
         "addfips>=0.3.1,<0.4.0",
         "catalystcoop.dbfread>=3.0,<3.1",
-<<<<<<< HEAD
         "catalystcoop.ferc_xbrl_extractor @ git+https://github.com/catalyst-cooperative/ferc-xbrl-extractor.git@dev",
-=======
-        "catalystcoop.ferc_xbrl_extractor==0.2.2",
->>>>>>> 95576bf1
         "coloredlogs>=15.0,<15.1",
         "dask>=2021.8,<2022.8.2",
         "datapackage>=1.11,<1.16",  # Transition datastore to use frictionless.
