--- conflicted
+++ resolved
@@ -12,6 +12,7 @@
     "coloredlogs~=15.0",
     "contextily~=1.0",
     "datapackage~=1.11",
+    # "email-validator>=1.0.3",  # pydantic[email] dependency
     "fsspec~=0.8.7",
     "gcsfs~=0.7.2",
     "geopandas~=0.9.0",
@@ -23,11 +24,8 @@
     "pandas~=1.2",
     "prefect[viz, gcp]~=0.14.2",
     "pyarrow~=3.0",
-<<<<<<< HEAD
     "pydantic[email]~=1.7",
-=======
     "pygeos~=0.9.0",
->>>>>>> 1e7d412b
     "pyyaml~=5.0",
     "scikit-learn~=0.24.1",
     "scipy~=1.6",
