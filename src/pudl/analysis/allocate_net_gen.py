--- conflicted
+++ resolved
@@ -1646,17 +1646,9 @@
 
 
 def identify_missing_gf_escs_in_gens(gens_at_freq, gf):
-<<<<<<< HEAD
     """For each plant, identifies energy_source_codes that exist in gf but not gens"""
     # create a version of gf that identifies all of the unique energy source codes
     # with non-zero data associated with each plant-pm
-=======
-    """For each plant, identifies energy_source_codes that exist in gf but not gens."""
-    # identify where there is a missing fuel code in gen
-    gf_missing_escs = []
-    esc_columns = list(gens_at_freq.filter(like="_source_code").columns)
-    # create filtered versions of the gens_at_freq and gf tables to speed iteration
->>>>>>> 6842fe5c
     # create a filtered version of gf that only includes rows with non-zero data
     gf_escs = (
         gf.loc[
@@ -1665,10 +1657,6 @@
         ]
         .copy()
         .drop_duplicates()
-<<<<<<< HEAD
-=======
-        .replace(np.NaN, "N/A")  # replace NaN with string so we can use np.unique later
->>>>>>> 6842fe5c
     )
     # create a version that identifies all of the unique energy source codes
     # associated with each plant-pm for gens with non-retired generation
