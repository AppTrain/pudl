--- conflicted
+++ resolved
@@ -656,9 +656,9 @@
 def identify_retiring_generators(gen_assoc):
     """Identify any generators that retire mid-year.
 
-    These are generators with a retirement date after the earliest report_date
-    or which report generator-specific generation data in the g table after
-    their retirement date.
+    These are generators with a retirement date after the earliest report_date or which
+    report generator-specific generation data in the g table after their retirement
+    date.
     """
     retiring_generators = gen_assoc.loc[
         (gen_assoc.operational_status == "retired")
@@ -731,8 +731,8 @@
 def identify_generators_coming_online(gen_assoc):
     """Identify generators that are coming online mid-year.
 
-    These are defined as generators that have a proposed status
-    but which report generator-specific generation data in the g table
+    These are defined as generators that have a proposed status but which report
+    generator-specific generation data in the g table
     """
     # sometimes a plant will report generation data before its proposed operating date
     # we want to keep any data that is reported for proposed generators
@@ -870,12 +870,19 @@
     return eia_generators
 
 
-def prep_alloction_fraction(gen_assoc):
-    """Make flags and aggregations to prepare for the `allocate_net_gen_by_gen_esc()` and `allocate_fuel_by_gen_esc() functions`.
-
-    In `allocate_net_gen_by_gen_esc()`, we will break the generators out into four
-    types - see `allocate_net_gen_by_gen_esc()` docs for details. This function adds
-    flags for splitting the generators. It also adds
+def prep_alloction_fraction(gen_assoc: pd.DataFrame):
+    """Prepare the associated generators for allocation.
+
+    Make flags and aggregations to prepare for the :func:`allocate_net_gen_by_gen_esc`
+    and :func:`allocate_fuel_by_gen_esc` functions.
+
+    In :func:`allocate_net_gen_by_gen_esc`, we will break the generators out into four
+    types - see :func:`allocate_net_gen_by_gen_esc` docs for details. This function adds
+    flags for splitting the generators.
+
+    Args:
+        gen_assoc: a table of generators that have associated w/ energy sources, prime
+            movers and boilers - result of :func:`associate_generator_tables`
     """
     # flag whether the generator exists in the
     # generation table (this will be used later on)
@@ -1015,17 +1022,7 @@
     the ``net_generation_mwh_gf_tbl``.
 
     Args:
-<<<<<<< HEAD
         gen_pm_fuel (pandas.DataFrame): output of :func:``prep_alloction_fraction()``.
-
-=======
-        gen_pm_fuel (pandas.DataFrame): output of `prep_alloction_fraction()`.
-        drop_interim_cols (boolean): True/False flag for dropping interim
-            columns which are used to generate the `frac` column (they are
-            mostly interim frac columns and totals of net generataion from
-            various groupings of generators) that are useful for debugging.
-            Default is False.
->>>>>>> d98ebcd3
     """
     # break out the table into these four different generator types.
     all_gen = gen_pm_fuel.loc[gen_pm_fuel.in_g_tbl_all]
@@ -1138,7 +1135,6 @@
 
     Args:
         gen_pm_fuel (pandas.DataFrame): output of :func:``prep_alloction_fraction()``.
-
     """
     # break out the table into these four different generator types.
     all_bf = gen_pm_fuel.loc[gen_pm_fuel.in_bf_tbl_all]
@@ -1507,9 +1503,9 @@
 def allocate_bf_data_to_gens(bf, gens, bga):
     """Allocates bf data to the generator level.
 
-    Distributes boiler-level data from boiler_fuel_eia923 to
-    the generator level based on the boiler-generator association
-    table and the nameplate capacity of the connected generators.
+    Distributes boiler-level data from boiler_fuel_eia923 to the generator level based
+    on the boiler-generator association table and the nameplate capacity of the
+    connected generators.
     """
     # merge generator capacity information into the BGA
     bga = bga.merge(
