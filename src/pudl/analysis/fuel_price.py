--- conflicted
+++ resolved
@@ -1,30 +1,22 @@
 """Methods for estimating redacted EIA-923 fuel price information."""
-from __future__ import annotations
-
 import logging
-from typing import Any, Optional
+from collections import OrderedDict
+from typing import Any, Literal, TypedDict
 
 import numpy as np
 import pandas as pd
 import sqlalchemy as sa
-<<<<<<< HEAD
-
-from pudl.helpers import add_fips_ids
-=======
 from sklearn.compose import make_column_selector, make_column_transformer
 from sklearn.ensemble import HistGradientBoostingRegressor
 from sklearn.pipeline import Pipeline
 from sklearn.preprocessing import OrdinalEncoder
 
 from pudl.helpers import add_fips_ids, date_merge
->>>>>>> a5e87230
 from pudl.metadata.enums import STATE_TO_CENSUS_REGION
-from pudl.metadata.fields import apply_pudl_dtypes
 
 logger = logging.getLogger(__name__)
 
 
-<<<<<<< HEAD
 class FuelPriceAgg(TypedDict):
     """A data structure for storing fuel price aggregation arguments."""
 
@@ -92,16 +84,6 @@
 
 (estimated fuel price - reported fuel price) / reported_fuel_price
 """
-
-
-def haversine(lon1, lat1, lon2, lat2):
-    """Calculate angular distance in radians between two points on a sphere."""
-    lon1, lat1, lon2, lat2 = map(np.radians, [lon1, lat1, lon2, lat2])
-    hav = (
-        np.sin((lat2 - lat1) / 2.0) ** 2
-        + np.cos(lat1) * np.cos(lat2) * np.sin((lon2 - lon1) / 2.0) ** 2
-    )
-    return 2 * np.arcsin(np.sqrt(hav))
 
 
 def weighted_median(df: pd.DataFrame, data: str, weights: str, dropna=True) -> float:
@@ -197,7 +179,6 @@
     frc = frc.assign(
         report_year=lambda x: x.report_date.dt.year,
         census_region=lambda x: x.state.map(STATE_TO_CENSUS_REGION),
-        # fuel_cost_per_mmbtu_wm=lambda x: x.fuel_cost_per_mmbtu.replace(0.0, np.nan),
         fuel_cost_per_mmbtu_wm=np.nan,
         fuel_mmbtu_total=lambda x: x.fuel_received_units * x.fuel_mmbtu_per_unit,
     )
@@ -221,8 +202,57 @@
     )
     frac_mmbtu_out = (
         frc.loc[frc.outlier, "fuel_mmbtu_total"].sum() / frc.fuel_mmbtu_total.sum()
-=======
-def load_pudl_features(engine: sa.engine.Engine) -> pd.DataFrame:
+    )
+    logger.info(f"Outliers account for {frac_mmbtu_out:0.2%} of all delivered MMBTU.")
+
+    for agg in aggs:
+        agg_cols = aggs[agg]["agg_cols"]
+        fgc = aggs[agg]["fuel_group_eiaepm"]
+        wm = frc.groupby(agg_cols).apply(
+            weighted_median, data="fuel_cost_per_mmbtu", weights="fuel_mmbtu_total"
+        )
+        wm.name = agg
+        frc = frc.merge(
+            wm.to_frame().reset_index(), how="left", on=agg_cols, validate="many_to_one"
+        )
+        frc[agg + "_err"] = (
+            frc[agg] - frc.fuel_cost_per_mmbtu
+        ) / frc.fuel_cost_per_mmbtu
+        mask = (
+            # Only apply estimates to fuel prices that are still missing
+            (frc.fuel_cost_per_mmbtu_wm.isna())
+            # Using records where the current aggregation has a value
+            & (frc[agg].notna())
+            # Selectively apply to a single fuel group, if specified:
+            & (True if fgc == "all" else frc.fuel_group_eiaepm == fgc)
+        )
+        # Label that record with the aggregation used to fill it:
+        frc.loc[mask, "filled_by"] = agg
+        # Finally, fill in the value:
+        frc.loc[mask, "fuel_cost_per_mmbtu_wm"] = frc.loc[mask, agg]
+        logger.info(
+            f"Filled in {sum(mask)} missing fuel prices with {agg} "
+            f"aggregation for fuel group {fgc}."
+        )
+    # Unless debugging, remove the columns used to fill missing fuel prices
+    if not debug:
+        cols_to_drop = list(aggs)
+        cols_to_drop += list(c + "_err" for c in cols_to_drop)
+        cols_to_drop += ["report_year", "census_region"]
+        frc = frc.drop(columns=cols_to_drop)
+
+    return frc
+
+
+################################################################################
+# scikit-learn approach with Hist Gradient Boosted Regressor
+################################################################################
+
+
+def load_pudl_features(
+    pudl_engine: sa.engine.Engine, dp1_engine: sa.engine.Engine
+) -> pd.DataFrame:
+    """Assemble a dataframe of information relevant to fuel price imputation."""
     monthly_query = """
     -- SQLite
     SELECT
@@ -249,6 +279,7 @@
 
         mine.mine_name,
         mine.mine_type_code,
+        mine.mine_id_msha,
         mine.county_id_fips as mine_county_id_fips,
         mine.state as mine_state,
 
@@ -272,7 +303,9 @@
         USING (plant_id_eia)
     ;
     """
-    frc = pd.read_sql(monthly_query, engine)
+    logger.info("Loading monthly fuel receipts and costs data.")
+    frc = pd.read_sql(monthly_query, pudl_engine)
+
     annual_query = """
     SELECT
         plant_id_eia,
@@ -285,13 +318,42 @@
     FROM plants_eia860
     ;
     """
-    plant_info = pd.read_sql(annual_query, engine)
+    logger.info("Loading annual plant attributes.")
+    plant_info = pd.read_sql(annual_query, pudl_engine)
     frc = date_merge(left=frc, right=plant_info, on=["plant_id_eia"], how="left")
+
+    logger.info("Inferring coal mine locations via Census DP1.")
+    mine_locations = (
+        pd.read_sql(
+            "county_2010census_dp1",
+            dp1_engine,
+            columns=["geoid10", "intptlat10", "intptlon10"],
+        )
+        .assign(
+            mine_longitude=lambda x: pd.to_numeric(x.intptlon10),
+            mine_latitude=lambda x: pd.to_numeric(x.intptlat10),
+        )
+        .rename(columns={"geoid10": "mine_county_id_fips"})
+        .drop(columns=["intptlon10", "intptlat10"])
+        .convert_dtypes(convert_floating=False)
+    )
+    frc = frc.merge(mine_locations, on="mine_county_id_fips", how="left")
+
     return frc
 
 
+def haversine(lon1, lat1, lon2, lat2):
+    """Calculate angular distance in radians between two points on a sphere."""
+    lon1, lat1, lon2, lat2 = map(np.radians, [lon1, lat1, lon2, lat2])
+    hav = (
+        np.sin((lat2 - lat1) / 2.0) ** 2
+        + np.cos(lat1) * np.cos(lat2) * np.sin((lon2 - lon1) / 2.0) ** 2
+    )
+    return 2 * np.arcsin(np.sqrt(hav))
+
+
 def _cast_categorical(df: pd.DataFrame, max_cardinality=2**8) -> pd.DataFrame:
-    categorical_cols = df.select_dtypes("object").nunique() < 2**8
+    categorical_cols = df.select_dtypes("object").nunique() < max_cardinality
     categorical_cols = list(categorical_cols[categorical_cols].index)
     df.loc[:, categorical_cols] = df.loc[:, categorical_cols].astype("category")
     return None
@@ -327,17 +389,22 @@
             mine_plant_same_county=lambda x: (
                 x.county_id_fips == x.mine_county_id_fips
             ).fillna(False),
+            mine_distance_km=lambda x: haversine(
+                x.longitude, x.latitude, x.mine_longitude, x.mine_latitude
+            ),
         )
         .drop(
             columns="fuel_cost_per_mmbtu"
         )  # avoid confusion with _clipped. Still available as _raw
+        .convert_dtypes(convert_floating=False, convert_integer=False)
         .astype(
             {
+                "mine_id_msha": float,
                 "plant_id_eia": int,
             }
         )
->>>>>>> a5e87230
-    )
+    )
+
     # sklearn doesn't like pd.StringDType
     str_cols = list(out.select_dtypes("string").columns)
     out.loc[:, str_cols] = out.loc[:, str_cols].astype("object").replace(pd.NA, np.nan)
@@ -346,6 +413,8 @@
 
 
 class FRCImputer:
+    """A class to impute EIA fuel prices with a Gradient Boosting Regressor."""
+
     def __init__(
         self,
         features: list[str] | None = None,
@@ -353,6 +422,7 @@
         weight_col: str = "fuel_received_mmbtu",
         regressor_kwargs: dict[str, Any] | None = None,
     ) -> None:
+        """Initialize the imputer with good-enough hyperparameters."""
         if regressor_kwargs is None:
             self._regressor_kwargs = dict(
                 loss="absolute_error",
@@ -396,7 +466,7 @@
 
     def _train_model(self, frc: pd.DataFrame) -> None:
         self._to_impute = frc.loc[:, self._target_col].isna()
-        X = frc.loc[~self._to_impute, self._features]
+        X = frc.loc[~self._to_impute, self._features]  # noqa: N806
         y = frc.loc[~self._to_impute, self._target_col]
         sample_weight = frc.loc[~self._to_impute, self._weight_col]
 
@@ -412,28 +482,9 @@
             y=y,
             hist_gbr__sample_weight=sample_weight,
         )
-<<<<<<< HEAD
-        frc[agg + "_err"] = (
-            frc[agg] - frc.fuel_cost_per_mmbtu
-        ) / frc.fuel_cost_per_mmbtu
-        mask = (
-            # Only apply estimates to fuel prices that are still missing
-            (frc.fuel_cost_per_mmbtu_wm.isna())
-            # Using records where the current aggregation has a value
-            & (frc[agg].notna())
-            # Selectively apply to a single fuel group, if specified:
-            & (True if fgc == "all" else frc.fuel_group_eiaepm == fgc)
-        )
-        # Label that record with the aggregation used to fill it:
-        frc.loc[mask, "filled_by"] = agg
-        # Finally, fill in the value:
-        frc.loc[mask, "fuel_cost_per_mmbtu_wm"] = frc.loc[mask, agg]
-        logger.info(
-            f"Filled in {sum(mask)} missing fuel prices with {agg} "
-            f"aggregation for fuel group {fgc}."
-=======
 
     def impute(self, frc: pd.DataFrame) -> pd.DataFrame:
+        """Train the model on input data and return predictions."""
         self._train_model(frc)
         prediction = pd.Series(
             self.estimator.predict(frc.loc[:, self._features]), index=frc.index
@@ -446,151 +497,12 @@
                 self._target_col + "_imputed_values": prediction,
             },
             index=frc.index,
->>>>>>> a5e87230
         )
         return out
 
 
-<<<<<<< HEAD
-    return frc
-
-
-def create_features(
-    pudl_engine: sa.engine.Engine, dp1_engine: sa.engine.Engine
-) -> pd.DataFrame:
-    """Construct features for fuel price prediction model."""
-    sql_select = """
-        -- SQLite
- required_cols = [
-    "report_year",
-    "fuel_group_eiaepm",
-    "fuel_cost_per_mmbtu",
-    "state",
-    "fuel_received_units",
-    "fuel_mmbtu_per_unit",
-    "energy_source_code",
-]
-       SELECT
-            frc.plant_id_eia,
-            frc.report_date,
-            frc.contract_type_code,
-            frc.contract_expiration_date,
-            frc.energy_source_code,
-            frc.supplier_name, -- Messy
-            frc.fuel_received_units,
-            frc.fuel_mmbtu_per_unit,
-            frc.sulfur_content_pct,
-            frc.ash_content_pct,
-            frc.mercury_content_ppm,
-            frc.moisture_content_pct,
-            frc.chlorine_content_ppm,
-            frc.fuel_cost_per_mmbtu,
-            frc.primary_transportation_mode_code,
-            frc.secondary_transportation_mode_code,
-            frc.natural_gas_transport_code,
-            frc.natural_gas_delivery_contract_type_code,
-
-            mine.mine_name, -- Messy string
-            mine.mine_type_code,
-            mine.county_id_fips as mine_county_id_fips,
-            mine.state as mine_state,
-            mine.mine_id_msha,
-
-            entity.iso_rto_code,
-            entity.latitude,
-            entity.longitude,
-            entity.state,
-            entity.county, -- Add county FIPS code, convert to lat/lon for distance
-            entity.sector_name_eia,
-
-            esc.fuel_group_eiaepm
-
-        FROM fuel_receipts_costs_eia923 as frc
-        LEFT JOIN coalmine_eia923 as mine
-            USING (mine_id_pudl)
-        LEFT JOIN plants_entity_eia as entity
-            USING (plant_id_eia)
-        LEFT JOIN energy_sources_eia as esc
-               ON esc.code = frc.energy_source_code
-        ;
-    """
-
-    logger.info("Query mine locations by county from Census DP1.")
-    mine_locations = (
-        pd.read_sql(
-            "county_2010census_dp1",
-            dp1_engine,
-            columns=["geoid10", "intptlat10", "intptlon10"],
-        )
-        .assign(
-            mine_longitude=lambda x: pd.to_numeric(x.intptlon10),
-            mine_latitude=lambda x: pd.to_numeric(x.intptlat10),
-        )
-        .rename(columns={"geoid10": "mine_county_id_fips"})
-        .drop(columns=["intptlon10", "intptlat10"])
-        .convert_dtypes(convert_floating=False)
-    )
-
-    logger.info("Query data from the PUDL DB.")
-    frc = (
-        pd.read_sql(sql_select, pudl_engine)
-        .pipe(apply_pudl_dtypes, group="eia")
-        .pipe(add_fips_ids)
-        .assign(
-            # Remove 225 totally ridiculous outliers that skew the results
-            fuel_cost_per_mmbtu=lambda x: np.where(
-                ((x.fuel_cost_per_mmbtu < 0.001) | (x.fuel_cost_per_mmbtu > 1000)),
-                np.nan,
-                x.fuel_cost_per_mmbtu,
-            ),
-            # Numerical representation of elapsed time
-            elapsed_days=lambda x: (x.report_date - x.report_date.min()).dt.days,
-            # Time until current contract expires
-            remaining_contract_days=lambda x: (
-                x.contract_expiration_date - x.report_date
-            ).dt.days,
-            # Categorical months, to capture cyclical seasonal variability
-            report_month=lambda x: x.report_date.dt.month,
-            # Larger geographic area more likely to have lots of records
-            census_region=lambda x: x.state.map(STATE_TO_CENSUS_REGION),
-            # Need the total MMBTU for weighting the importance of the record
-            # May also be predictive: small deliveries seem more likely to be expensive
-            fuel_received_mmbtu=lambda x: x.fuel_received_units * x.fuel_mmbtu_per_unit,
-            mine_plant_same_state=lambda x: (x.state == x.mine_state).fillna(False),
-            mine_plant_same_county=lambda x: (
-                x.county_id_fips == x.mine_county_id_fips
-            ).fillna(False),
-        )
-        .merge(mine_locations, on="mine_county_id_fips", how="left")
-        .assign(
-            mine_distance_km=lambda x: haversine(
-                x.longitude, x.latitude, x.mine_longitude, x.mine_latitude
-            )
-        )
-        .convert_dtypes(convert_floating=False, convert_integer=False)
-        .astype(
-            {
-                "mine_id_msha": float,
-                "plant_id_eia": int,
-            }
-        )
-    )
-
-    # The HistGBR model and OrdinalEncoder are supposedly fine with NA values but...
-    string_cols = frc.select_dtypes("string").columns
-    frc.loc[:, string_cols] = frc[string_cols].fillna("NULL")
-
-    # There are too many FIPS codes to treat them like categories
-    bad_categories = ["county_id_fips", "mine_county_id_fips"]
-    category_cols = {
-        col: "category" for col in string_cols if col not in bad_categories
-    }
-    frc = frc.astype(category_cols)
-
-    return frc
-=======
 def add_error_cols(df: pd.DataFrame, *, target_col: str, prediction_col: str) -> None:
+    """Add absolute and relative error metrics to the dataframe for evaluation."""
     df["error"] = df.loc[:, prediction_col] - df.loc[:, target_col]
     df["rel_error"] = df.loc[:, "error"] / df.loc[:, target_col]
-    return
->>>>>>> a5e87230
+    return