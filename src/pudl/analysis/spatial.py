--- conflicted
+++ resolved
@@ -102,35 +102,6 @@
         GeoDataFrame with each Polygon as a separate row in the GeoDataFrame.
         The index is the number of the source row in the input GeoDataFrame.
 
-<<<<<<< HEAD
-    Examples:
-        >>> import pytest
-        >>> pytest.xfail("TODO: debug doctest failure.")
-        >>> gpd.options.display_precision = 0
-        >>> gdf = gpd.GeoDataFrame({
-        ...     'geometry': gpd.GeoSeries([
-        ...         MultiPolygon([
-        ...             Polygon([(0, 0), (0, 1), (1, 1), (1, 0)]),
-        ...             Polygon([(1, 1), (2, 1), (2, 2), (1, 2)])
-        ...         ]),
-        ...         Polygon([(1, 1), (1, 2), (2, 2), (2, 1)]),
-        ...     ]),
-        ...     'x': [0, 1],
-        ...     'y': [4.0, 8.0],
-        ... })
-        >>> explode(gdf, ratios=['y'])
-                                      geometry  x    y
-        0  POLYGON ((0 0, 0 1, 1 1, 1 0, 0 0))  0  2.0
-        0  POLYGON ((1 1, 2 1, 2 2, 1 2, 1 1))  0  2.0
-        1  POLYGON ((1 1, 1 2, 2 2, 2 1, 1 1))  1  8.0
-        >>> exploded = explode(gdf, ratios=['y']).reset_index()
-        >>> dissolved = dissolve(exploded, by='index', func={'x': 'first', 'y': 'sum'})
-        >>> dissolved.rename_axis(None)
-                                                    geometry  x    y
-        0  MULTIPOLYGON (((0 0, 0 1, 1 1, 1 0, 0 0)), ((1...  0  4.0
-        1                POLYGON ((1 1, 1 2, 2 2, 2 1, 1 1))  1  8.0
-=======
->>>>>>> bb61dda6
     """
     check_gdf(gdf)
     gdf = gdf.reset_index(drop=True)
@@ -166,36 +137,6 @@
     Raises:
         NotImplementedError: MultiPolygon geometries are not yet supported.
 
-<<<<<<< HEAD
-    Examples:
-        >>> import pytest
-        >>> pytest.xfail("TODO: debug doctest failure.")
-        >>> gpd.options.display_precision = 0
-        >>> gdf = gpd.GeoDataFrame({
-        ...     'geometry': gpd.GeoSeries([
-        ...         Polygon([(0, 0), (0, 2), (2, 2), (2, 0)]),
-        ...         Polygon([(1, 1), (3, 1), (3, 3), (1, 3)]),
-        ...         Polygon([(1, 1), (1, 2), (2, 2), (2, 1)]),
-        ...     ]),
-        ...     'x': [0, 1, 2],
-        ...     'y': [4.0, 8.0, 1.0],
-        ... })
-        >>> self_union(gdf)
-                                                        geometry  x    y
-        (0,)       POLYGON ((0 0, 0 2, 1 2, 1 1, 2 1, 2 0, 0 0))  0  4.0
-        (0, 1, 2)            POLYGON ((1 2, 2 2, 2 1, 1 1, 1 2))  0  4.0
-        (0, 1, 2)            POLYGON ((1 2, 2 2, 2 1, 1 1, 1 2))  1  8.0
-        (0, 1, 2)            POLYGON ((1 2, 2 2, 2 1, 1 1, 1 2))  2  1.0
-        (1,)       POLYGON ((2 2, 1 2, 1 3, 3 3, 3 1, 2 1, 2 2))  1  8.0
-        >>> self_union(gdf, ratios=['y'])
-                                                        geometry  x    y
-        (0,)       POLYGON ((0 0, 0 2, 1 2, 1 1, 2 1, 2 0, 0 0))  0  3.0
-        (0, 1, 2)            POLYGON ((1 2, 2 2, 2 1, 1 1, 1 2))  0  1.0
-        (0, 1, 2)            POLYGON ((1 2, 2 2, 2 1, 1 1, 1 2))  1  2.0
-        (0, 1, 2)            POLYGON ((1 2, 2 2, 2 1, 1 1, 1 2))  2  1.0
-        (1,)       POLYGON ((2 2, 1 2, 1 3, 3 3, 3 1, 2 1, 2 2))  1  6.0
-=======
->>>>>>> bb61dda6
     """
     check_gdf(gdf)
     gdf = gdf.reset_index(drop=True)
@@ -252,30 +193,6 @@
         GeoDataFrame with dissolved geometry and data columns,
         and grouping columns set as the index.
 
-<<<<<<< HEAD
-    Examples:
-        >>> import pytest
-        >>> pytest.xfail("TODO: debug doctest failure.")
-        >>> gpd.options.display_precision = 0
-        >>> gdf = gpd.GeoDataFrame({
-        ...     'geometry': gpd.GeoSeries([
-        ...         Polygon([(0, 0), (0, 1), (3, 1), (3, 0)]),
-        ...         Polygon([(3, 0), (3, 1), (4, 1), (4, 0)])
-        ...     ]),
-        ...     'id': [0, 0],
-        ...     'ids': [0, 1],
-        ...     'x': [3.0, 1.0]
-        ... })
-        >>> dissolve(gdf, by='id', func={'ids': tuple, 'x': 'sum'}, how='union')
-                                                 geometry     ids    x
-        id  ...
-        0   POLYGON ((0 0, 0 1, 3 1, 4 1, 4 0, 3 0, 0 0))  (0, 1)  4.0
-        >>> dissolve(gdf, by='id', func={'ids': tuple, 'x': 'sum'}, how='first')
-                                       geometry     ids    x
-        id  ...
-        0   POLYGON ((0 0, 0 1, 3 1, 3 0, 0 0))  (0, 1)  4.0
-=======
->>>>>>> bb61dda6
     """
     check_gdf(gdf)
     merges = {"union": lambda x: x.unary_union, "first": lambda x: x.iloc[0]}
