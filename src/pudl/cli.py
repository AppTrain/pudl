"""A command line interface (CLI) to the main PUDL ETL functionality.

This script cordinates the PUDL ETL process, based on parameters provided via a YAML
settings file.

If the settings for a dataset has empty parameters (meaning there are no years or tables
included), no outputs will be generated. See :doc:`/dev/run_the_etl` for details.

The output SQLite and Parquet files will be stored in ``PUDL_OUT`` in directories named
``sqlite`` and ``parquet``.  To setup your default ``PUDL_IN`` and ``PUDL_OUT``
directories see ``pudl_setup --help``.

"""
import argparse
import sys
from sqlite3 import sqlite_version

from packaging import version

import pudl
from pudl.helpers import configure_root_logger, get_logger
from pudl.load import MINIMUM_SQLITE_VERSION
from pudl.settings import EtlSettings

logger = get_logger(__name__)


def parse_command_line(argv):
    """Parse script command line arguments. See the -h option.

    Args:
        argv (list): command line arguments including caller file name.

    Returns:
        dict: A dictionary mapping command line arguments to their values.

    """
    parser = argparse.ArgumentParser(description=__doc__)
    parser.add_argument(
        dest="settings_file", type=str, default="", help="path to ETL settings file."
    )
    parser.add_argument(
        "--ignore-foreign-key-constraints",
        action="store_true",
        default=False,
        help="Ignore foreign key constraints when loading into SQLite.",
    )
    parser.add_argument(
        "--ignore-type-constraints",
        action="store_true",
        default=False,
        help="Ignore column data type constraints when loading into SQLite.",
    )
    parser.add_argument(
        "--ignore-value-constraints",
        action="store_true",
        default=False,
        help="Ignore column value constraints when loading into SQLite.",
    )
    parser.add_argument(
        "-c",
        "--clobber",
        action="store_true",
        default=False,
        help="Clobber existing PUDL SQLite and Parquet outputs if they exist.",
    )
    parser.add_argument(
        "--sandbox",
        action="store_true",
        default=False,
        help="Use the Zenodo sandbox rather than production",
    )
    parser.add_argument(
        "--logfile",
        default=None,
        help="If specified, write logs to this file.",
    )
    parser.add_argument(
        "--gcs-cache-path",
        type=str,
        help="Load datastore resources from Google Cloud Storage. Should be gs://bucket[/path_prefix]",
    )
    parser.add_argument(
        "--bypass-local-cache",
        action="store_true",
        default=False,
        help="If enabled, the local file cache for datastore will not be used.",
    )
    parser.add_argument(
        "--loglevel",
        help="Set logging level (DEBUG, INFO, WARNING, ERROR, or CRITICAL).",
        default="INFO",
    )
    arguments = parser.parse_args(argv[1:])
    return arguments


def main():
    """Parse command line and initialize PUDL DB."""
    args = parse_command_line(sys.argv)

    # Display logged output from the PUDL package:
<<<<<<< HEAD
    args = parse_command_line(sys.argv)

    configure_root_logger(args.logfile)
    pudl_logger = get_logger("pudl")
=======
    pudl_logger = logging.getLogger("pudl")
    log_format = "%(asctime)s [%(levelname)8s] %(name)s:%(lineno)s %(message)s"
    coloredlogs.install(fmt=log_format, level=args.loglevel, logger=pudl_logger)

    if args.logfile:
        file_logger = logging.FileHandler(args.logfile)
        file_logger.setFormatter(logging.Formatter(log_format))
        pudl_logger.addHandler(file_logger)
>>>>>>> a6fedfe3

    etl_settings = EtlSettings.from_yaml(args.settings_file)

    pudl_settings = pudl.workspace.setup.derive_paths(
        pudl_in=etl_settings.pudl_in, pudl_out=etl_settings.pudl_out
    )
    pudl_settings["sandbox"] = args.sandbox

    bad_sqlite_version = version.parse(sqlite_version) < version.parse(
        MINIMUM_SQLITE_VERSION
    )
    if bad_sqlite_version and not args.ignore_type_constraints:
        args.ignore_type_constraints = False
        pudl_logger.warning(
            f"Found SQLite {sqlite_version} which is less than "
            f"the minimum required version {MINIMUM_SQLITE_VERSION} "
            "As a result, data type constraint checking will be disabled."
        )

    pudl.etl.etl(
        etl_settings=etl_settings,
        pudl_settings=pudl_settings,
        clobber=args.clobber,
        use_local_cache=not args.bypass_local_cache,
        gcs_cache_path=args.gcs_cache_path,
        check_foreign_keys=not args.ignore_foreign_key_constraints,
        check_types=not args.ignore_type_constraints,
        check_values=not args.ignore_value_constraints,
    )


if __name__ == "__main__":
    sys.exit(main())<|MERGE_RESOLUTION|>--- conflicted
+++ resolved
@@ -100,21 +100,8 @@
     args = parse_command_line(sys.argv)
 
     # Display logged output from the PUDL package:
-<<<<<<< HEAD
-    args = parse_command_line(sys.argv)
-
     configure_root_logger(args.logfile)
     pudl_logger = get_logger("pudl")
-=======
-    pudl_logger = logging.getLogger("pudl")
-    log_format = "%(asctime)s [%(levelname)8s] %(name)s:%(lineno)s %(message)s"
-    coloredlogs.install(fmt=log_format, level=args.loglevel, logger=pudl_logger)
-
-    if args.logfile:
-        file_logger = logging.FileHandler(args.logfile)
-        file_logger.setFormatter(logging.Formatter(log_format))
-        pudl_logger.addHandler(file_logger)
->>>>>>> a6fedfe3
 
     etl_settings = EtlSettings.from_yaml(args.settings_file)
 
