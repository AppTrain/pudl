--- conflicted
+++ resolved
@@ -38,7 +38,8 @@
          'natural_gas_local_distribution_company', 'natural_gas_storage',
          'natural_gas_pipeline_name_1', 'natural_gas_pipeline_name_2',
          'natural_gas_pipeline_name_3', 'nerc_region', 'net_metering',
-         'pipeline_notes', 'regulatory_status_code', 'service_area',
+         'pipeline_notes', 'regulatory_status_code', 'respondent_frequency',
+         'service_area',
          'transmission_distribution_owner_id',
          'transmission_distribution_owner_name',
          'transmission_distribution_owner_state', 'utility_id_eia'],
@@ -397,33 +398,12 @@
         'energy_savings_independently_verified': pd.BooleanDtype(),
         'energy_savings_mwh': float,
         'energy_served_ami_mwh': float,
-<<<<<<< HEAD
         'energy_source_1_transport_1': pd.StringDtype(),
         'energy_source_1_transport_2': pd.StringDtype(),
         'energy_source_1_transport_3': pd.StringDtype(),
         'energy_source_2_transport_1': pd.StringDtype(),
         'energy_source_2_transport_2': pd.StringDtype(),
         'energy_source_2_transport_3': pd.StringDtype(),
-=======
-        'energy_source_1_transport_1': pd.CategoricalDtype(
-            categories=set(FUEL_TRANSPORTATION_MODES_EIA.keys())
-        ),
-        'energy_source_1_transport_2': pd.CategoricalDtype(
-            categories=set(FUEL_TRANSPORTATION_MODES_EIA.keys())
-        ),
-        'energy_source_1_transport_3': pd.CategoricalDtype(
-            categories=set(FUEL_TRANSPORTATION_MODES_EIA.keys())
-        ),
-        'energy_source_2_transport_1': pd.CategoricalDtype(
-            categories=set(FUEL_TRANSPORTATION_MODES_EIA.keys())
-        ),
-        'energy_source_2_transport_2': pd.CategoricalDtype(
-            categories=set(FUEL_TRANSPORTATION_MODES_EIA.keys())
-        ),
-        'energy_source_2_transport_3': pd.CategoricalDtype(
-            categories=set(FUEL_TRANSPORTATION_MODES_EIA.keys())
-        ),
->>>>>>> 9b8a672d
         'energy_source_code': pd.StringDtype(),
         'energy_source_code_1': pd.StringDtype(),
         'energy_source_code_2': pd.StringDtype(),
@@ -584,15 +564,8 @@
         'previously_canceled': pd.BooleanDtype(),
         'price_responsive_programes': pd.BooleanDtype(),
         'price_responsiveness_customers': pd.Int64Dtype(),
-<<<<<<< HEAD
         'primary_transportation_mode_code': pd.StringDtype(),
         'primary_purpose_id_naics': pd.Int64Dtype(),
-=======
-        'primary_transportation_mode_code': pd.CategoricalDtype(
-            categories=set(FUEL_TRANSPORTATION_MODES_EIA.keys())
-        ),
-        'primary_purpose_naics_id': pd.Int64Dtype(),
->>>>>>> 9b8a672d
         'prime_mover_code': pd.StringDtype(),
         'pv_current_flow_type': pd.CategoricalDtype(categories=['AC', 'DC']),
         'reactive_power_output_mvar': float,
@@ -622,17 +595,9 @@
         'sales_mwh': float,
         'sales_revenue': float,
         'sales_to_ultimate_consumers_mwh': float,
-<<<<<<< HEAD
         'secondary_transportation_mode_code': pd.StringDtype(),
         'sector_id_eia': pd.Int64Dtype(),
         'sector_name_eia': pd.StringDtype(),
-=======
-        'secondary_transportation_mode_code': pd.CategoricalDtype(
-            categories=set(FUEL_TRANSPORTATION_MODES_EIA.keys())
-        ),
-        'sector_id': pd.Int64Dtype(),
-        'sector_name': pd.StringDtype(),
->>>>>>> 9b8a672d
         'service_area': pd.StringDtype(),
         'service_type': pd.CategoricalDtype(
             categories=["bundled", "energy", "delivery"]
