"""Retrieve data from EIA Form 860 spreadsheets for analysis.

This modules pulls data from EIA's published Excel spreadsheets.

This code is for use analyzing EIA Form 860 data.
"""
import logging

import pandas as pd

from pudl.extract import excel
from pudl.helpers import remove_leading_zeros_from_numeric_strings
from pudl.settings import Eia860Settings

logger = logging.getLogger(__name__)


class Extractor(excel.GenericExtractor):
    """Extractor for the excel dataset EIA860."""

    def __init__(self, *args, **kwargs):
        """Initialize the module.

        Args:
            ds (:class:datastore.Datastore): Initialized datastore.
        """
        self.METADATA = excel.Metadata("eia860")
        self.cols_added = []
        super().__init__(*args, **kwargs)

    def process_raw(self, df, page, **partition):
        """Apply necessary pre-processing to the dataframe.

        * Rename columns based on our compiled spreadsheet metadata
        * Add report_year if it is missing
        * Add a flag indicating if record came from EIA 860, or EIA 860M
        * Fix any generator_id values with leading zeroes.

        """
        df = df.rename(columns=self._metadata.get_column_map(page, **partition))
        if "report_year" not in df.columns:
            df["report_year"] = list(partition.values())[0]
        self.cols_added = ["report_year"]
<<<<<<< HEAD
        # if this is one of the EIA860M pages, add data_source
        meta_eia860m = excel.Metadata("eia860m")
        pages_eia860m = meta_eia860m.get_all_pages()
        if page in pages_eia860m:
            df = df.assign(data_source="eia860")
            self.cols_added.append("data_source")
        df = remove_leading_zeros_from_numeric_strings(df, "generator_id")
=======
        df = fix_leading_zero_gen_ids(df)
        df = self.add_data_maturity(df, page, **partition)
>>>>>>> 191effb9
        return df

    def extract(self, settings: Eia860Settings = Eia860Settings()):
        """Extracts dataframes.

        Returns dict where keys are page names and values are
        DataFrames containing data across given years.

        Args:
            settings: Object containing validated settings
                relevant to EIA 860. Contains the tables and years to be loaded
                into PUDL.
        """
        return super().extract(year=settings.years)

    @staticmethod
    def get_dtypes(page, **partition):
        """Returns dtypes for plant id columns."""
        return {
            "Plant ID": pd.Int64Dtype(),
            "Plant Id": pd.Int64Dtype(),
        }<|MERGE_RESOLUTION|>--- conflicted
+++ resolved
@@ -41,18 +41,8 @@
         if "report_year" not in df.columns:
             df["report_year"] = list(partition.values())[0]
         self.cols_added = ["report_year"]
-<<<<<<< HEAD
-        # if this is one of the EIA860M pages, add data_source
-        meta_eia860m = excel.Metadata("eia860m")
-        pages_eia860m = meta_eia860m.get_all_pages()
-        if page in pages_eia860m:
-            df = df.assign(data_source="eia860")
-            self.cols_added.append("data_source")
         df = remove_leading_zeros_from_numeric_strings(df, "generator_id")
-=======
-        df = fix_leading_zero_gen_ids(df)
         df = self.add_data_maturity(df, page, **partition)
->>>>>>> 191effb9
         return df
 
     def extract(self, settings: Eia860Settings = Eia860Settings()):
