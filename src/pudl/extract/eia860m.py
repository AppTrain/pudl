--- conflicted
+++ resolved
@@ -45,15 +45,9 @@
             df["report_year"] = datetime.strptime(
                 list(partition.values())[0], "%Y-%m"
             ).year
-<<<<<<< HEAD
-        df = df.assign(data_source="eia860m")
-        self.cols_added = ["data_source", "report_year"]
-        df = remove_leading_zeros_from_numeric_strings(df, "generator_id")
-=======
         df = self.add_data_maturity(df, page, **partition)
         self.cols_added.append("report_year")
-        df = fix_leading_zero_gen_ids(df)
->>>>>>> 191effb9
+        df = remove_leading_zeros_from_numeric_strings(df, "generator_id")
         return df
 
     def extract(self, settings: Eia860Settings = Eia860Settings()):
