"""Tools for extracting data from the FERC Form 1 FoxPro database for use in PUDL.

FERC distributes the annual responses to Form 1 as binary FoxPro database
files. This format is no longer widely supported, and so our first challenge in
accessing the Form 1 data is to convert it into a modern format. In addition,
FERC distributes one database for each year, and these databases are not
explicitly linked together. Over time the structure has changed as new tables
and fields have been added. In order to be able to use the data to do analyses
across many years, we need to bring all of it into a unified structure. However
it appears that these changes are only entirely additive -- the most recent
versions of the DB contain all the tables and fields that existed in earlier
versions.

PUDL uses the most recently released year of data as a template, and infers the
structure of the FERC Form 1 database based on the strings embedded within the
binary files, pulling out the names of tables and their constituent columns.
The structure of the database is also informed by information we found on the
FERC website, including a mapping between the table names, DBF file names,
and the pages of the Form 1 (add link to file, which should distributed with
the docs) that the data was gathered from, as well as a diagram of the
structure of the database as it existed in 2015 (add link/embed image).

Using this inferred structure PUDL creates an SQLite database mirroring the
FERC database using :mod:`sqlalchemy`. Then we use a python package called
`dbfread <https://dbfread.readthedocs.io/en/latest/>`__ to extract the data from
the DBF tables, and insert it virtually unchanged into the SQLite database.
However, we do compile a master table of the all the respondent IDs and
respondent names, which all the other tables refer to. Unlike the other tables,
this table has no ``report_year`` and so it represents a merge of all the years
of data. In the event that the name associated with a given respondent ID has
changed over time, we retain the most recently reported name.

Ths SQLite based compilation of the original FERC Form 1 databases can
accommodate all 116 tables from all the published years of data (beginning in
1994). Including all the data through 2018, the database takes up more than
7GB of disk space. However, almost 90% of that "data" is embeded binary files
in two tables. If those tables are excluded, the database is less than 800MB
in size.

The process of cloning the FERC Form 1 database(s) is coordinated by a script
called ``ferc1_to_sqlite`` implemented in :mod:`pudl.convert.ferc1_to_sqlite`
which is controlled by a YAML file. See the example file distributed with the
package.

Once the cloned SQLite database has been created, we use it as an input into
the PUDL ETL pipeline, and we extract a small subset of the available tables
for further processing and integration with other data sources like the EIA 860
and EIA 923.

"""
import csv
import importlib
import io
<<<<<<< HEAD
import json
import time
from collections.abc import Iterable
from datetime import datetime
=======
>>>>>>> 324a4099
from pathlib import Path
from typing import Any, Literal

import pandas as pd
import sqlalchemy as sa
<<<<<<< HEAD
from dbfread import DBF, FieldParser
from ferc_xbrl_extractor import xbrl
from ferc_xbrl_extractor.instance import InstanceBuilder
=======
from dbfread import DBF
from sqlalchemy import or_
>>>>>>> 324a4099

import pudl
from pudl.helpers import get_logger
from pudl.metadata.classes import DataSource
from pudl.metadata.constants import DBF_TABLES_FILENAMES
<<<<<<< HEAD
from pudl.settings import (
    Ferc1DbfToSqliteSettings,
    Ferc1Settings,
    Ferc1XbrlToSqliteSettings,
)
=======
from pudl.settings import Ferc1DbfSettings, Ferc1DbfToSqliteSettings, Ferc1XbrlSettings
>>>>>>> 324a4099
from pudl.workspace.datastore import Datastore

logger = get_logger(__name__)

DBF_TYPES = {
    "C": sa.String,
    "D": sa.Date,
    "F": sa.Float,
    "I": sa.Integer,
    "L": sa.Boolean,
    "M": sa.Text,  # 10 digit .DBT block number, stored as a string...
    "N": sa.Float,
    "T": sa.DateTime,
    "0": sa.Integer,  # based on dbf2sqlite mapping
    "B": "XXX",  # .DBT block number, binary string
    "@": "XXX",  # Timestamp... Date = Julian Day, Time is in milliseconds?
    "+": "XXX",  # Autoincrement (e.g. for IDs)
    "O": "XXX",  # Double, 8 bytes
    "G": "XXX",  # OLE 10 digit/byte number of a .DBT block, stored as string
}
"""dict: A mapping of DBF field types to SQLAlchemy Column types.

This dictionary maps the strings which are used to denote field types in the DBF objects
to the corresponding generic SQLAlchemy Column types: These definitions come from a
combination of the dbfread example program dbf2sqlite and this DBF file format
documentation page: http://www.dbase.com/KnowledgeBase/int/db7_file_fmt.htm

Unmapped types left as 'XXX' which should result in an error if encountered.
"""

TABLE_NAME_MAP: dict[str, dict[str, str]] = {
    "fuel_ferc1": {
        "dbf": "f1_fuel",
        "xbrl": "steam_electric_generating_plant_statistics_large_plants_fuel_statistics_402",
    },
    "plants_steam_ferc1": {
        "dbf": "f1_steam",
        "xbrl": "steam_electric_generating_plant_statistics_large_plants_402",
    },
    "plants_small_ferc1": {
        "dbf": "f1_gnrt_plant",
        "xbrl": "generating_plant_statistics_410",
    },
    "plants_hydro_ferc1": {
        "dbf": "f1_hydro",
        "xbrl": "hydroelectric_generating_plant_statistics_large_plants_406",
    },
    "plants_pumped_storage_ferc1": {
        "dbf": "f1_pumped_storage",
        "xbrl": "pumped_storage_generating_plant_statistics_large_plants_408",
    },
    "plant_in_service_ferc1": {
        "dbf": "f1_plant_in_srvce",
        "xbrl": "electric_plant_in_service_204",
    },
    "purchased_power_ferc1": {
        "dbf": "f1_purchased_pwr",
        "xbrl": "purchased_power_326",
    },
}
"""Map output table names to XBRL and DBF input names."""

PUDL_RIDS: dict[int, str] = {
    514: "AEP Texas",
    519: "Upper Michigan Energy Resources Company",
    522: "Luning Energy Holdings LLC, Invenergy Investments",
    529: "Tri-State Generation and Transmission Association",
    531: "Basin Electric Power Cooperative",
}
"""Missing FERC 1 Respondent IDs for which we have identified the respondent."""


def missing_respondents(
    reported: Iterable[int],
    observed: Iterable[int],
    identified: dict[int, str],
) -> list[dict[str, int | str]]:
    """Fill in missing respondents for the f1_respondent_id table.

    Args:
        reported: Respondent IDs appearing in the f1_respondent_id table.
        observed: Respondent IDs appearing anywhere in the FERC 1 DB.
        identified: A dictionary mapping respondent_id: to respondent_name for those
            observed but unreported respondent IDs we've been able to identify based on
            circumstantial evidence. See :py:const:`pudl.extract.ferc1.PUDL_RIDS`.

    Returns:
        list: A list of dictionaries representing minimal f1_respondent_id table
        records, of the form {"respondent_id": ID, "respondent_name": NAME}. These
        records are generated only for unreported respondents. Identified respondents
        get the values passed in through ``identified`` and the other observed but
        unidentified respondents are named "Missing Respondent ID"

    """
    records = []
    for rid in observed:
        if rid in reported:
            continue
        elif rid in identified:
            records.append(
                {
                    "respondent_id": rid,
                    "respondent_name": f"{identified[rid]} (PUDL determined)",
                },
            )
        else:
            records.append(
                {
                    "respondent_id": rid,
                    "respondent_name": f"Missing Respondent {rid}",
                },
            )
    return records


def observed_respondents(ferc1_engine: sa.engine.Engine) -> set[int]:
    """Compile the set of all observed respondent IDs found in the FERC 1 database.

    A significant number of FERC 1 respondent IDs appear in the data tables, but not
    in the f1_respondent_id table. In order to construct a self-consistent database with
    we need to find all of those missing respondent IDs and inject them into the table
    when we clone the database.

    Args:
        ferc1_engine: An engine for connecting to the FERC 1 database.

    Returns:
        Every respondent ID reported in any of the FERC 1 DB tables.

    """
    f1_table_meta = pudl.output.pudltabl.get_table_meta(ferc1_engine)
    observed = set()
    for table in f1_table_meta.values():
        if "respondent_id" in table.columns:
            observed = observed.union(
                set(
                    pd.read_sql_table(
                        table.name, ferc1_engine, columns=["respondent_id"]
                    ).respondent_id
                )
            )
    return observed


class Ferc1DbfDatastore:
    """Simple datastore wrapper for accessing ferc1 resources."""

    PACKAGE_PATH = "pudl.package_data.ferc1"

    def __init__(self, datastore: Datastore):
        """Instantiate datastore wrapper for ferc1 resources."""
        self.datastore = datastore
        self._cache: dict[int, io.BytesIO] = {}
        self.dbc_path: dict[int, Path] = {}

        with importlib.resources.open_text(self.PACKAGE_PATH, "file_map.csv") as f:
            for row in csv.DictReader(f):
                year = int(row["year"])
                path = Path(row["path"])
                self.dbc_path[year] = path

    def get_dir(self, year: int) -> Path:
        """Get path to directory containing DBF files for an annual archive."""
        if year not in self.dbc_path:
            raise ValueError(f"No ferc1 data for year {year}")
        return self.dbc_path[year]

    def get_file(self, year: int, filename: str):
        """Opens given ferc1 file from the corresponding archive."""
        if year not in self._cache:
            self._cache[year] = self.datastore.get_zipfile_resource("ferc1", year=year)
        archive = self._cache[year]
        try:
            return archive.open((self.get_dir(year) / filename).as_posix())
        except KeyError:
            raise KeyError(f"{filename} not availabe for year {year} in ferc1.")


def drop_tables(engine):
    """Drop all FERC Form 1 tables from the SQLite database.

    Creates an sa.schema.MetaData object reflecting the structure of the
    database that the passed in ``engine`` refers to, and uses that schema to
    drop all existing tables.

    Todo:
        Treat DB connection as a context manager (with/as).

    Args:
        engine (:class:`sqlalchemy.engine.Engine`): A DB Engine pointing at an
            exising SQLite database to be deleted.

    Returns:
        None

    """
    md = sa.MetaData()
    md.reflect(engine)
    md.drop_all(engine)
    conn = engine.connect()
    conn.execute("VACUUM")
    conn.close()


def add_sqlite_table(
    table_name: str,
    sqlite_meta: sa.schema.MetaData,
    dbc_map: dict[str, dict[str, str]],
    ferc1_dbf_ds: Ferc1DbfDatastore,
    refyear: int | None = None,
) -> None:
    """Adds a new Table to the FERC Form 1 database schema.

    Creates a new sa.Table object named ``table_name`` and add it to the database schema
    contained in ``sqlite_meta``. Use the information in the dictionary ``dbc_map`` to
    translate between the DBF filenames in the datastore (e.g. ``F1_31.DBF``), and the
    full name of the table in the FoxPro database (e.g. ``f1_fuel``) and also between
    truncated column names extracted from that DBF file, and the full column names
    extracted from the DBC file. Read the column datatypes out of each DBF file and use
    them to define the columns in the new Table object.

    Args:
        table_name: The name of the new table to be added to the database schema.
        sqlite_meta: The database schema to which the newly defined
            :class:`sqlalchemy.Table` will be added.
        dbc_map: A dictionary of dictionaries
        ferc1_dbf_ds: Initialized FERC1 DBF datastore.
        refyear: Reference year to use as a template for the database schema.

    """
    if refyear is None:
        refyear = max(DataSource.from_id("ferc1").working_partitions["years"])

    new_table = sa.Table(table_name, sqlite_meta)

    dbf_filename = DBF_TABLES_FILENAMES[table_name]
    filedata = ferc1_dbf_ds.get_file(refyear, dbf_filename)

    ferc1_dbf = DBF(dbf_filename, ignore_missing_memofile=True, filedata=filedata)

    # Add Columns to the table
    for field in ferc1_dbf.fields:
        if field.name == "_NullFlags":
            continue
        col_name = dbc_map[table_name][field.name]
        col_type = DBF_TYPES[field.type]
        if col_type == sa.String:
            col_type = sa.String(length=field.length)
        new_table.append_column(sa.Column(col_name, col_type))

    col_names = [c.name for c in new_table.columns]

    if table_name == "f1_respondent_id":
        new_table.append_constraint(
            sa.PrimaryKeyConstraint("respondent_id", sqlite_on_conflict="REPLACE")
        )

    if ("respondent_id" in col_names) and (table_name != "f1_respondent_id"):
        new_table.append_constraint(
            sa.ForeignKeyConstraint(
                columns=[
                    "respondent_id",
                ],
                refcolumns=["f1_respondent_id.respondent_id"],
            )
        )


def get_fields(filedata) -> dict[str, list[str]]:
    """Produce the expected table names and fields from a DBC file.

    Args:
        filedata: Contents of the DBC file from which to extract.

    Returns:
        Dictionary mapping table names to the list of fields contained in that table.
    """
    dbf = DBF("", ignore_missing_memofile=True, filedata=filedata)
    table_ids = {}
    table_cols = {}

    for r in dbf:
        if r.get("OBJECTTYPE", None) == "Table":
            tname = r["OBJECTNAME"]
            tid = r["OBJECTID"]

            if tid not in table_ids:
                table_ids[tid] = tname

        elif r.get("OBJECTTYPE", None) == "Field":
            tid = r["PARENTID"]
            colname = r["OBJECTNAME"]

            if tid in table_cols:
                table_cols[tid].append(colname)
            else:
                table_cols[tid] = [colname]

    tables = {}

    for tid, tname in table_ids.items():
        if tid in table_cols:
            tables[tname] = table_cols[tid]
        else:
            logger.warning(f"Missing cols on {tname}")

    return tables


def get_dbc_map(
    ferc1_dbf_ds: Ferc1DbfDatastore,
    year: int,
) -> dict[str, dict[str, str]]:
    """Extract names of all tables and fields from a FERC Form 1 DBC file.

    Read the DBC file associated with the FERC Form 1 database for the given ``year``,
    and extract all embedded table and column names.

    Args:
        ferc1_dbf_ds: Initialized FERC 1 datastore.
        year: The year of data from which the database table and column names are to be
            extracted. Typically this is expected to be the most recently available year
            of FERC Form 1 DBF data.

    Returns:
        A dictionary whose keys are the long table names extracted from the DBC file,
        and whose values are dictionaries mapping the first of which is the full name of
        each field in the table with the same name as the key, and the second of which
        is the truncated (<=10 character) long name of that field as found in the DBF
        file.

    """
    dbc = ferc1_dbf_ds.get_file(year, "F1_PUB.DBC")
    tf_dict = get_fields(dbc)

    dbc_map = {}
    for table, dbf_filename in DBF_TABLES_FILENAMES.items():
        try:
            dbc = ferc1_dbf_ds.get_file(year, dbf_filename)
        except KeyError:
            # Not all tables exist in all years, so this is acceptable
            dbc = None

        if dbc is None:
            continue

        dbf_fields = DBF("", filedata=dbc, ignore_missing_memofile=True).field_names
        dbf_fields = [f for f in dbf_fields if f != "_NullFlags"]
        dbc_map[table] = dict(zip(dbf_fields, tf_dict[table]))
        if len(tf_dict[table]) != len(dbf_fields):
            raise ValueError(
                f"Number of DBF fields in {table} does not match what was "
                f"found in the FERC Form 1 DBC index file for {year}."
            )

    # Insofar as we are able, make sure that the fields match each other
    for k in dbc_map:
        for sn, ln in zip(dbc_map[k].keys(), dbc_map[k].values()):
            if ln[:8] != sn.lower()[:8]:
                raise ValueError(
                    f"DBF field name mismatch: {ln[:8]} != {sn.lower()[:8]}"
                )

    return dbc_map


def define_sqlite_db(
    sqlite_engine: sa.engine.Engine,
    sqlite_meta: sa.MetaData,
    dbc_map: dict[str, dict[str, str]],
    ferc1_dbf_ds: Ferc1DbfDatastore,
    ferc1_to_sqlite_settings: Ferc1DbfToSqliteSettings = Ferc1DbfToSqliteSettings(),
):
    """Defines a FERC Form 1 DB structure in a given SQLAlchemy MetaData object.

    Given a template from an existing year of FERC data, and a list of target
    tables to be cloned, convert that information into table and column names,
    and data types, stored within a SQLAlchemy MetaData object. Use that
    MetaData object (which is bound to the SQLite database) to create all the
    tables to be populated later.

    Args:
        sqlite_engine: A connection engine for an existing FERC 1 DB.
        sqlite_meta: A SQLAlchemy MetaData object which is bound to the FERC Form 1
            SQLite database.
        dbc_map: A dictionary of dictionaries, from :func:`get_dbc_map`, describing the
            table and column names stored within the FERC Form 1 FoxPro database files.
        ferc1_dbf_ds: Initialized FERC 1 Datastore.
        ferc1_to_sqlite_settings: Object containing Ferc1 to SQLite validated settings.

    Returns:
        None: the effects of the function are stored inside sqlite_meta

    """
    for table in ferc1_to_sqlite_settings.tables:
        add_sqlite_table(
            table_name=table,
            sqlite_meta=sqlite_meta,
            dbc_map=dbc_map,
            ferc1_dbf_ds=ferc1_dbf_ds,
            refyear=ferc1_to_sqlite_settings.refyear,
        )

    sqlite_meta.create_all(sqlite_engine)


class FERC1FieldParser(FieldParser):
    """A custom DBF parser to deal with bad FERC Form 1 data types."""

    def parseN(self, field, data: bytes) -> int | float | None:  # noqa: N802
        """Augments the Numeric DBF parser to account for bad FERC data.

        There are a small number of bad entries in the backlog of FERC Form 1
        data. They take the form of leading/trailing zeroes or null characters
        in supposedly numeric fields, and occasionally a naked '.'

        Accordingly, this custom parser strips leading and trailing zeros and
        null characters, and replaces a bare '.' character with zero, allowing
        all these fields to be cast to numeric values.

        Args:
            field: The DBF field being parsed.
            data: Binary data (bytes) read from the DBF file.

        """  # noqa: D417
        # Strip whitespace, null characters, and zeroes
        data = data.strip().strip(b"*\x00").lstrip(b"0")
        # Replace bare periods (which are non-numeric) with zero.
        if data == b".":
            data = b"0"
        return super().parseN(field, data)


def get_raw_df(
    ferc1_dbf_ds: Ferc1DbfDatastore,
    table: str,
    dbc_map: dict[str, dict[str, str]],
    years: list[int] = DataSource.from_id("ferc1").working_partitions["years"],
) -> pd.DataFrame:
    """Combine several years of a given FERC Form 1 DBF table into a dataframe.

    Args:
        ferc1_dbf_ds: Initialized FERC 1 DBF datastore
        table: The name of the FERC Form 1 table from which data is read.
        dbc_map: A dictionary returned by :func:`get_dbc_map`, describing the table and
            column names stored within the FERC Form 1 FoxPro database files.
        years: List of years to be combined into a single DataFrame.

    Returns:
        A DataFrame containing multiple years of FERC Form 1 data for the requested
        table.

    """
    dbf_filename = DBF_TABLES_FILENAMES[table]

    raw_dfs = []
    for yr in years:
        try:
            filedata = ferc1_dbf_ds.get_file(yr, dbf_filename)
        except KeyError:
            continue

        new_df = pd.DataFrame(
            iter(
                DBF(
                    dbf_filename,
                    encoding="latin1",
                    parserclass=FERC1FieldParser,
                    ignore_missing_memofile=True,
                    filedata=filedata,
                )
            )
        )
        raw_dfs = raw_dfs + [
            new_df,
        ]

    if raw_dfs:
        return (
            pd.concat(raw_dfs, sort=True)
            .drop("_NullFlags", axis=1, errors="ignore")
            .rename(dbc_map[table], axis=1)
        )


def dbf2sqlite(
    ferc1_to_sqlite_settings: Ferc1DbfToSqliteSettings = Ferc1DbfToSqliteSettings(),
    pudl_settings: dict[str, Any] | None = None,
    clobber: bool = False,
    datastore: Datastore | None = None,
) -> None:
    """Clone the FERC Form 1 Visual FoxPro databases into SQLite.

    Args:
        ferc1_to_sqlite_settings: Object containing Ferc1 to SQLite validated settings.
        pudl_settings: Dictionary containing paths and database URLs used by PUDL.
        clobber: Whether to clobber an existing FERC 1 database.
        datastore: instance of a datastore providing access to raw resources.

    """
    # Read in the structure of the DB, if it exists
    logger.info("Dropping the old FERC Form 1 SQLite DB if it exists.")
    sqlite_engine = sa.create_engine(pudl_settings["ferc1_db"])
    try:
        # So that we can wipe it out
        pudl.helpers.drop_tables(sqlite_engine, clobber=clobber)
    except sa.exc.OperationalError:
        pass

    # And start anew
    sqlite_engine = sa.create_engine(pudl_settings["ferc1_db"])
    sqlite_meta = sa.MetaData()
    sqlite_meta.reflect(sqlite_engine)

    # Get the mapping of filenames to table names and fields
    logger.info(
        f"Creating a new database schema based on {ferc1_to_sqlite_settings.refyear}."
    )
    ferc1_dbf_ds = Ferc1DbfDatastore(datastore)
    dbc_map = get_dbc_map(ferc1_dbf_ds, ferc1_to_sqlite_settings.refyear)
    define_sqlite_db(
        sqlite_engine=sqlite_engine,
        sqlite_meta=sqlite_meta,
        dbc_map=dbc_map,
        ferc1_dbf_ds=ferc1_dbf_ds,
        ferc1_to_sqlite_settings=ferc1_to_sqlite_settings,
    )

    for table in ferc1_to_sqlite_settings.tables:
        logger.info(f"Pandas: reading {table} into a DataFrame.")
        new_df = get_raw_df(
            ferc1_dbf_ds, table, dbc_map, years=ferc1_to_sqlite_settings.years
        )
        # Because this table has no year in it, there would be multiple
        # definitions of respondents if we didn't drop duplicates.
        if table == "f1_respondent_id":
            new_df = new_df.drop_duplicates(subset="respondent_id", keep="last")
        n_recs = len(new_df)
        logger.debug(f"    {table}: N = {n_recs}")
        # Only try and load the table if there are some actual records:
        if n_recs <= 0:
            continue

        # Write the records out to the SQLite database, and make sure that
        # the inferred data types are being enforced during loading.
        # if_exists='append' is being used because we defined the tables
        # above, but left them empty. Becaue the DB is reset at the beginning
        # of the function, this shouldn't ever result in duplicate records.
        coltypes = {col.name: col.type for col in sqlite_meta.tables[table].c}
        logger.info(f"SQLite: loading {n_recs} rows into {table}.")
        new_df.to_sql(
            table,
            sqlite_engine,
            if_exists="append",
            chunksize=100000,
            dtype=coltypes,
            index=False,
        )

    # add the missing respondents into the respondent_id table.
    reported_ids = pd.read_sql_table(
        "f1_respondent_id", sqlite_engine
    ).respondent_id.unique()
    observed_ids = observed_respondents(sqlite_engine)
    missing = missing_respondents(
        reported=reported_ids,
        observed=observed_ids,
        identified=PUDL_RIDS,
    )
    logger.info(f"Inserting {len(missing)} missing IDs into f1_respondent_id table.")
    with sqlite_engine.begin() as conn:
        conn.execute(sqlite_meta.tables["f1_respondent_id"].insert().values(missing))


###########################################################################
# Functions for extracting ferc1 tables from SQLite to PUDL
###########################################################################
def get_ferc1_meta(ferc1_engine):
    """Grab the FERC Form 1 DB metadata and check that tables exist.

    Connects to the FERC Form 1 SQLite database and reads in its metadata
    (table schemas, types, etc.) by reflecting the database. Checks to make
    sure the DB is not empty, and returns the metadata object.

    Args:
        ferc1_engine (sqlalchemy.engine.Engine): SQL Alchemy database
            connection engine for the PUDL FERC 1 DB.

    Returns:
        sqlalchemy.MetaData A SQL Alchemy metadata object, containing
        the definition of the DB structure.

    Raises:
        ValueError: If there are no tables in the SQLite Database.

    """
    # Connect to the local SQLite DB and read its structure.
    ferc1_meta = sa.MetaData()
    ferc1_meta.reflect(ferc1_engine)
    if not ferc1_meta.tables:
        raise ValueError("No FERC Form 1 tables found. Is the SQLite DB initialized?")
    return ferc1_meta


def extract_dbf(
    ferc1_settings: Ferc1Settings | None = None,
    pudl_settings: dict[str, Any] | None = None,
) -> dict[str, pd.DataFrame]:
    """Coordinates the extraction of all FERC Form 1 tables into PUDL.

    Args:
        ferc1_settings: Object containing validated settings relevant to FERC Form 1.
            Contains the tables and years to be loaded into PUDL.
        pudl_settings: A PUDL settings dictionary.

    Returns:
        A dictionary of DataFrames, with the names of PUDL database tables as the keys.
        These are the raw unprocessed dataframes, reflecting the data as it is in the
        FERC Form 1 DB, for passing off to the data tidying and cleaning fuctions found
        in the :mod:`pudl.transform.ferc1` module.

    Raises:
        ValueError: If the FERC table requested is not integrated into PUDL

    """
    if pudl_settings is None:
        pudl_settings = pudl.workspace.setup.get_defaults()

    if ferc1_settings is None:
        ferc1_settings = Ferc1Settings()

    ferc1_raw_dfs = {}
    for pudl_table in ferc1_settings.tables:
        if pudl_table not in TABLE_NAME_MAP:
            raise ValueError(
                f"No extract function found for requested FERC Form 1 data "
                f"table {pudl_table}!"
            )
        logger.info(
            f"Converting extracted FERC Form 1 table {pudl_table} into a "
            f"pandas DataFrame from DBF table."
        )
        ferc1_raw_dfs[pudl_table] = generic_dbf_extract(
            ferc1_engine=sa.create_engine(pudl_settings["ferc1_db"]),
            ferc1_settings=ferc1_settings,
            table_name=TABLE_NAME_MAP[pudl_table]["dbf"],
        )

    return ferc1_raw_dfs


def extract_xbrl(
    ferc1_settings: Ferc1Settings | None = None,
    pudl_settings: dict[str, Any] | None = None,
) -> dict[str, dict[Literal["duration", "instant"], pd.DataFrame]]:
    """Coordinates the extraction of all FERC Form 1 tables into PUDL from XBRL data.

    Args:
        ferc1_settings: Object containing validated settings relevant to FERC Form 1.
            Contains the tables and years to be loaded into PUDL.
        pudl_settings: A PUDL settings dictionary.

    Returns:
        Keys are the names of the PUDL database tables, values are dictionaries of
        DataFrames coresponding to the instant and duration tables from the XBRL
        derived FERC 1 database.

    Raises:
        ValueError: If the FERC table requested is not integrated into PUDL

    """
    if pudl_settings is None:
        pudl_settings = pudl.workspace.setup.get_defaults()

    if ferc1_settings is None:
        ferc1_settings = Ferc1Settings()

    ferc1_raw_dfs = {}
    if not ferc1_settings.xbrl_years:
        return ferc1_raw_dfs

    for pudl_table in ferc1_settings.tables:
        # TODO: Raise exception once XBRL tables are fully integrated
        # For now skip because map is not defined for all pudl tables
        if "xbrl" not in TABLE_NAME_MAP[pudl_table]:
            continue

        logger.info(
            f"Converting extracted FERC Form 1 table {pudl_table} into a "
            f"pandas DataFrame from XBRL table."
        )

<<<<<<< HEAD
        # Attempt to extract both duration and instant tables
        xbrl_table = TABLE_NAME_MAP[pudl_table]["xbrl"]
        ferc1_raw_dfs[pudl_table] = {}
        for period_type in ["duration", "instant"]:
            ferc1_raw_dfs[pudl_table][period_type] = generic_xbrl_extract(
                ferc1_engine=sa.create_engine(pudl_settings["ferc1_xbrl_db"]),
                ferc1_settings=ferc1_settings,
                table_name=f"{xbrl_table}_{period_type}",
=======
    return ferc1_raw_dfs


def fuel_xbrl(ferc1_engine: sa.engine.Engine, ferc1_settings: Ferc1XbrlSettings):
    """Creates a Dataframe of steam_electric_generating_plant_statistics_large_plants_fuel_statistics.

    Args:
        ferc1_engine: An SQL Alchemy connection
            engine for the FERC Form 1 database.
        ferc1_settings: Object containing validated settings
            relevant to FERC Form 1.
    """
    ferc1_meta = get_ferc1_meta(ferc1_engine)
    fuel_stats = ferc1_meta.tables[
        "steam_electric_generating_plant_statistics_large_plants_fuel_statistics_402_duration"
    ]
    identification = ferc1_meta.tables["identification_001_duration"]

    fuel_select = (
        sa.sql.select(fuel_stats)
        .join(identification, fuel_stats.c.filing_name == identification.c.filing_name)
        .where(identification.c.report_year.in_(ferc1_settings.years))
    )
    # Use the above SELECT to pull those records into a DataFrame:
    return pd.read_sql(fuel_select, ferc1_engine)


def fuel(ferc1_engine: sa.engine.Engine, ferc1_settings: Ferc1DbfSettings):
    """Creates a DataFrame of f1_fuel table records with plant names, >0 fuel.

    Args:
        ferc1_engine: An SQL Alchemy connection
            engine for the FERC Form 1 database.
        ferc1_settings: Object containing validated settings
            relevant to FERC Form 1.

    Returns:
        :class:`pandas.DataFrame`: A DataFrame containing f1_fuel records that
        have plant_names and non-zero fuel amounts.

    """
    ferc1_meta = get_ferc1_meta(ferc1_engine)
    f1_fuel = ferc1_meta.tables["f1_fuel"]

    # Generate a SELECT statement that pulls all fields of the f1_fuel table,
    # but only gets records with plant names and non-zero fuel amounts:
    f1_fuel_select = (
        sa.sql.select(f1_fuel)
        .where(f1_fuel.c.fuel != "")
        .where(f1_fuel.c.fuel_quantity > 0)
        .where(f1_fuel.c.plant_name != "")
        .where(f1_fuel.c.report_year.in_(ferc1_settings.years))
    )
    # Use the above SELECT to pull those records into a DataFrame:
    return pd.read_sql(f1_fuel_select, ferc1_engine)


def plants_steam(ferc1_engine: sa.engine.Engine, ferc1_settings: Ferc1DbfSettings):
    """Create a :class:`pandas.DataFrame` containing valid raw f1_steam records.

    Selected records must indicate a plant capacity greater than 0, and include
    a non-null plant name.

    Args:
        ferc1_engine: An SQL Alchemy connection
            engine for the FERC Form 1 database.
        ferc1_settings: Object containing validated settings
            relevant to FERC Form 1.

    Returns:
        pandas.DataFrame: A DataFrame containing f1_steam records that have
        plant names and non-zero capacities.

    """
    ferc1_meta = get_ferc1_meta(ferc1_engine)
    f1_steam = ferc1_meta.tables["f1_steam"]
    f1_steam_select = (
        sa.sql.select(f1_steam)
        .where(f1_steam.c.report_year.in_(ferc1_settings.years))
        .where(f1_steam.c.plant_name != "")
        .where(f1_steam.c.tot_capacity > 0.0)
    )

    return pd.read_sql(f1_steam_select, ferc1_engine)


def plants_small(ferc1_engine: sa.engine.Engine, ferc1_settings: Ferc1DbfSettings):
    """Creates a DataFrame of f1_small for records with minimum data criteria.

    Args:
        ferc1_engine: An SQL Alchemy connection
            engine for the FERC Form 1 database.
        ferc1_settings: Object containing validated settings
            relevant to FERC Form 1.

    Returns:
        pandas.DataFrame: A DataFrame containing f1_small records that have
        plant names and non zero demand, generation, operations,
        maintenance, and fuel costs.
    """
    ferc1_meta = get_ferc1_meta(ferc1_engine)
    f1_small = ferc1_meta.tables["f1_gnrt_plant"]
    f1_small_select = (
        sa.sql.select(f1_small)
        .where(f1_small.c.report_year.in_(ferc1_settings.years))
        .where(f1_small.c.plant_name != "")
        .where(
            or_(
                (f1_small.c.capacity_rating != 0),
                (f1_small.c.net_demand != 0),
                (f1_small.c.net_generation != 0),
                (f1_small.c.plant_cost != 0),
                (f1_small.c.plant_cost_mw != 0),
                (f1_small.c.operation != 0),
                (f1_small.c.expns_fuel != 0),
                (f1_small.c.expns_maint != 0),
                (f1_small.c.fuel_cost != 0),
>>>>>>> 324a4099
            )

    return ferc1_raw_dfs


def generic_xbrl_extract(
    ferc1_engine: sa.engine.Engine,
    ferc1_settings: Ferc1Settings,
    table_name: str,
) -> pd.DataFrame:
    """Generic function to extract XBRL tables required for desired output table.

    Args:
        ferc1_engine: An SQL Alchemy connection engine for the FERC Form 1 database.
        ferc1_settings: Object containing validated settings relevant to FERC Form 1.
        table_name: Name of desired output table to produce.
    """
    # Get XBRL DB metadata
    ferc1_meta = get_ferc1_meta(ferc1_engine)

    # Not every table contains both instant and duration
    # Return empty dataframe if table doesn't exist
    if table_name not in ferc1_meta.tables:
        return pd.DataFrame()

    # Identification table used to get the filing year
    id_table = "identification_001_duration"

    return pd.read_sql(
        f"""
        SELECT {table_name}.*, {id_table}.ReportYear FROM {table_name}
        JOIN {id_table} ON {id_table}.filing_name = {table_name}.filing_name
        WHERE {id_table}.ReportYear BETWEEN :min_year AND :max_year;
        """,
        con=ferc1_engine,
        params={
            "min_year": min(ferc1_settings.xbrl_years),
            "max_year": max(ferc1_settings.xbrl_years),
        },
    )


def generic_dbf_extract(
    ferc1_engine: sa.engine.Engine,
    ferc1_settings: Ferc1Settings,
    table_name: str,
) -> pd.DataFrame:
    """Generic function to extract DBF tables required for desired output table.

    Args:
        ferc1_engine: An SQL Alchemy connection engine for the FERC Form 1 database.
        ferc1_settings: Object containing validated settings relevant to FERC Form 1.
        table_name: Name of desired output table to produce.
    """
    return pd.read_sql_query(
        f"SELECT * FROM {table_name} "  # nosec: B608
        "WHERE report_year BETWEEN :min_year AND :max_year;",
        con=ferc1_engine,
        params={
            "min_year": min(ferc1_settings.dbf_years),
            "max_year": max(ferc1_settings.dbf_years),
        },
    )<|MERGE_RESOLUTION|>--- conflicted
+++ resolved
@@ -51,40 +51,19 @@
 import csv
 import importlib
 import io
-<<<<<<< HEAD
-import json
-import time
 from collections.abc import Iterable
-from datetime import datetime
-=======
->>>>>>> 324a4099
 from pathlib import Path
 from typing import Any, Literal
 
 import pandas as pd
 import sqlalchemy as sa
-<<<<<<< HEAD
 from dbfread import DBF, FieldParser
-from ferc_xbrl_extractor import xbrl
-from ferc_xbrl_extractor.instance import InstanceBuilder
-=======
-from dbfread import DBF
-from sqlalchemy import or_
->>>>>>> 324a4099
 
 import pudl
 from pudl.helpers import get_logger
 from pudl.metadata.classes import DataSource
 from pudl.metadata.constants import DBF_TABLES_FILENAMES
-<<<<<<< HEAD
-from pudl.settings import (
-    Ferc1DbfToSqliteSettings,
-    Ferc1Settings,
-    Ferc1XbrlToSqliteSettings,
-)
-=======
-from pudl.settings import Ferc1DbfSettings, Ferc1DbfToSqliteSettings, Ferc1XbrlSettings
->>>>>>> 324a4099
+from pudl.settings import Ferc1DbfToSqliteSettings, Ferc1Settings
 from pudl.workspace.datastore import Datastore
 
 logger = get_logger(__name__)
@@ -260,7 +239,7 @@
         try:
             return archive.open((self.get_dir(year) / filename).as_posix())
         except KeyError:
-            raise KeyError(f"{filename} not availabe for year {year} in ferc1.")
+            raise KeyError(f"{filename} not available for year {year} in ferc1.")
 
 
 def drop_tables(engine):
@@ -777,7 +756,6 @@
             f"pandas DataFrame from XBRL table."
         )
 
-<<<<<<< HEAD
         # Attempt to extract both duration and instant tables
         xbrl_table = TABLE_NAME_MAP[pudl_table]["xbrl"]
         ferc1_raw_dfs[pudl_table] = {}
@@ -786,125 +764,6 @@
                 ferc1_engine=sa.create_engine(pudl_settings["ferc1_xbrl_db"]),
                 ferc1_settings=ferc1_settings,
                 table_name=f"{xbrl_table}_{period_type}",
-=======
-    return ferc1_raw_dfs
-
-
-def fuel_xbrl(ferc1_engine: sa.engine.Engine, ferc1_settings: Ferc1XbrlSettings):
-    """Creates a Dataframe of steam_electric_generating_plant_statistics_large_plants_fuel_statistics.
-
-    Args:
-        ferc1_engine: An SQL Alchemy connection
-            engine for the FERC Form 1 database.
-        ferc1_settings: Object containing validated settings
-            relevant to FERC Form 1.
-    """
-    ferc1_meta = get_ferc1_meta(ferc1_engine)
-    fuel_stats = ferc1_meta.tables[
-        "steam_electric_generating_plant_statistics_large_plants_fuel_statistics_402_duration"
-    ]
-    identification = ferc1_meta.tables["identification_001_duration"]
-
-    fuel_select = (
-        sa.sql.select(fuel_stats)
-        .join(identification, fuel_stats.c.filing_name == identification.c.filing_name)
-        .where(identification.c.report_year.in_(ferc1_settings.years))
-    )
-    # Use the above SELECT to pull those records into a DataFrame:
-    return pd.read_sql(fuel_select, ferc1_engine)
-
-
-def fuel(ferc1_engine: sa.engine.Engine, ferc1_settings: Ferc1DbfSettings):
-    """Creates a DataFrame of f1_fuel table records with plant names, >0 fuel.
-
-    Args:
-        ferc1_engine: An SQL Alchemy connection
-            engine for the FERC Form 1 database.
-        ferc1_settings: Object containing validated settings
-            relevant to FERC Form 1.
-
-    Returns:
-        :class:`pandas.DataFrame`: A DataFrame containing f1_fuel records that
-        have plant_names and non-zero fuel amounts.
-
-    """
-    ferc1_meta = get_ferc1_meta(ferc1_engine)
-    f1_fuel = ferc1_meta.tables["f1_fuel"]
-
-    # Generate a SELECT statement that pulls all fields of the f1_fuel table,
-    # but only gets records with plant names and non-zero fuel amounts:
-    f1_fuel_select = (
-        sa.sql.select(f1_fuel)
-        .where(f1_fuel.c.fuel != "")
-        .where(f1_fuel.c.fuel_quantity > 0)
-        .where(f1_fuel.c.plant_name != "")
-        .where(f1_fuel.c.report_year.in_(ferc1_settings.years))
-    )
-    # Use the above SELECT to pull those records into a DataFrame:
-    return pd.read_sql(f1_fuel_select, ferc1_engine)
-
-
-def plants_steam(ferc1_engine: sa.engine.Engine, ferc1_settings: Ferc1DbfSettings):
-    """Create a :class:`pandas.DataFrame` containing valid raw f1_steam records.
-
-    Selected records must indicate a plant capacity greater than 0, and include
-    a non-null plant name.
-
-    Args:
-        ferc1_engine: An SQL Alchemy connection
-            engine for the FERC Form 1 database.
-        ferc1_settings: Object containing validated settings
-            relevant to FERC Form 1.
-
-    Returns:
-        pandas.DataFrame: A DataFrame containing f1_steam records that have
-        plant names and non-zero capacities.
-
-    """
-    ferc1_meta = get_ferc1_meta(ferc1_engine)
-    f1_steam = ferc1_meta.tables["f1_steam"]
-    f1_steam_select = (
-        sa.sql.select(f1_steam)
-        .where(f1_steam.c.report_year.in_(ferc1_settings.years))
-        .where(f1_steam.c.plant_name != "")
-        .where(f1_steam.c.tot_capacity > 0.0)
-    )
-
-    return pd.read_sql(f1_steam_select, ferc1_engine)
-
-
-def plants_small(ferc1_engine: sa.engine.Engine, ferc1_settings: Ferc1DbfSettings):
-    """Creates a DataFrame of f1_small for records with minimum data criteria.
-
-    Args:
-        ferc1_engine: An SQL Alchemy connection
-            engine for the FERC Form 1 database.
-        ferc1_settings: Object containing validated settings
-            relevant to FERC Form 1.
-
-    Returns:
-        pandas.DataFrame: A DataFrame containing f1_small records that have
-        plant names and non zero demand, generation, operations,
-        maintenance, and fuel costs.
-    """
-    ferc1_meta = get_ferc1_meta(ferc1_engine)
-    f1_small = ferc1_meta.tables["f1_gnrt_plant"]
-    f1_small_select = (
-        sa.sql.select(f1_small)
-        .where(f1_small.c.report_year.in_(ferc1_settings.years))
-        .where(f1_small.c.plant_name != "")
-        .where(
-            or_(
-                (f1_small.c.capacity_rating != 0),
-                (f1_small.c.net_demand != 0),
-                (f1_small.c.net_generation != 0),
-                (f1_small.c.plant_cost != 0),
-                (f1_small.c.plant_cost_mw != 0),
-                (f1_small.c.operation != 0),
-                (f1_small.c.expns_fuel != 0),
-                (f1_small.c.expns_maint != 0),
-                (f1_small.c.fuel_cost != 0),
->>>>>>> 324a4099
             )
 
     return ferc1_raw_dfs
