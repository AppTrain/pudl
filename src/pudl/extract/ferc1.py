--- conflicted
+++ resolved
@@ -160,27 +160,25 @@
         "dbf": "f1_dacs_epda",
         "xbrl": "summary_of_depreciation_and_amortization_charges_section_a_336",
     },
-<<<<<<< HEAD
+    "electric_plant_depreciation_changes_ferc1": {
+        "dbf": "f1_accumdepr_prvsn",
+        "xbrl": "accumulated_provision_for_depreciation_of_electric_utility_plant_changes_section_a_219",
+    },
+    "electric_plant_depreciation_functional_ferc1": {
+        "dbf": "f1_accumdepr_prvsn",
+        "xbrl": "accumulated_provision_for_depreciation_of_electric_utility_plant_functional_classification_section_b_219",
+    },
+    "electric_operating_revenues_ferc1": {
+        "dbf": "f1_elctrc_oper_rev",
+        "xbrl": "electric_operating_revenues_300",
+    },
+    "cash_flow_ferc1": {
+        "dbf": "f1_cash_flow",
+        "xbrl": "statement_of_cash_flows_120",
+    },
     "other_regulatory_liabilities_ferc1": {
         "dbf": "f1_othr_reg_liab",
         "xbrl": "other_regulatory_liabilities_account_254_278",
-=======
-    "electric_plant_depreciation_changes_ferc1": {
-        "dbf": "f1_accumdepr_prvsn",
-        "xbrl": "accumulated_provision_for_depreciation_of_electric_utility_plant_changes_section_a_219",
-    },
-    "electric_plant_depreciation_functional_ferc1": {
-        "dbf": "f1_accumdepr_prvsn",
-        "xbrl": "accumulated_provision_for_depreciation_of_electric_utility_plant_functional_classification_section_b_219",
-    },
-    "electric_operating_revenues_ferc1": {
-        "dbf": "f1_elctrc_oper_rev",
-        "xbrl": "electric_operating_revenues_300",
-    },
-    "cash_flow_ferc1": {
-        "dbf": "f1_cash_flow",
-        "xbrl": "statement_of_cash_flows_120",
->>>>>>> 950e74f1
     },
 }
 """A mapping of PUDL DB table names to their XBRL and DBF source table names."""
