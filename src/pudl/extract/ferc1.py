"""Extract FERC Form 1 data from SQLite DBs derived from original DBF or XBRL files.

The FERC Form 1 data is available in two primary formats, spanning different years. The
early digital data (1994-2020) was distributed using annual Visual FoxPro databases.
Starting in 2021, the agency moved to using XBRL (a dialect of XML) published via an
RSS feed one filing at a time. First we convert both of those difficult to use original
formats into relational databases (currently stored in SQLite). We use those
databases as the starting point for our extensive cleaning and reorganization of a small
portion of the available tables into a well normalized database that covers all the
years of available data. The complete input databases are published separately to
provide users access to all of the original tables, since we've only been able to
clean up a small subset of them.

The conversion from both DBF and XBRL to SQLite is coordinated by the
:mod:`pudl.convert.ferc_to_sqlite` script. The code for the XBRL to SQLite conversion
is used across all the modern FERC forms, and is contained in a standalone package:

https://github.com/catalyst-cooperative/ferc-xbrl-extractor

The code for converting the older FERC 1 DBF files into an SQLite DB is contained in
this module.

One challenge with both of these data sources is that each year of data is treated as a
standalone resource by FERC. The databases are not explicitly linked together across
years. Over time the structure of the Visual FoxPro DB has changed as new tables and
fields have been added. In order to be able to use the data to do analyses across many
years, we need to bring all of it into a unified structure. These structural changes
have only ever been additive -- more recent versions of the DBF databases contain all
the tables and fields that existed in earlier versions.

PUDL uses the most recently released year of DBF data (2020) as a template for the
database schema, since it is capable of containing all the fields and tables found in
the other years.  The structure of the database is also informed by other documentation
we have been able to compile over the years from the FERC website and other sources.
Copies of these resoruces are included in the :doc:`FERC Form 1 data source
documentation </data_sources/ferc1>`

Using this inferred structure PUDL creates an SQLite database mirroring the FERC
database using :mod:`sqlalchemy`. Then we use a python package called `dbfread
<https://dbfread.readthedocs.io/en/latest/>`__ to extract the data from the DBF tables,
and insert it virtually unchanged into the SQLite database.

Note that many quantities in the Visual FoxPro databases are tied not just to a
particular table and column, but to a row number within an individual filing, and
those row numbers have changed slowly over the years for some tables as rows have been
added or removed from the form. The ``f1_row_lit_tbl`` table contains a record of these
changes, and can be used to align reported quantities across time.

The one significant change we make to the raw input data is to ensure that there's a
master table of the all the respondent IDs and respondent names. All the other tables
refer to this table. Unlike the other tables the ``f1_respondent_id`` table has no
``report_year`` and so it represents a merge of all the years of data. In the event that
the name associated with a given respondent ID has changed over time, we retain the most
recently reported name.

Note that there are a small number of respondent IDs that **do not** appear in any year
of the ``f1_respondent_id`` table, but that **do** appear in the data tables. We add
these observed but not directly reported IDs to the ``f1_respondent_id`` table and have
done our best to identify what utility they correspond to based on the assets associated
with those respondent IDs.

This SQLite compilation of the original FERC Form 1 databases accommodates all
116 tables from all the published years of DBF data (1994-2020) and takes up about 1GB
of space on disk. You can interact with the most recent development version of this
database online at:

https://data.catalyst.coop/ferc1
"""
import csv
import importlib
import io
import json
from collections.abc import Iterable
from pathlib import Path
from typing import Any, Literal

import pandas as pd
import sqlalchemy as sa
from dbfread import DBF, FieldParser

import pudl
from pudl.metadata.classes import DataSource
from pudl.metadata.constants import DBF_TABLES_FILENAMES
from pudl.settings import Ferc1DbfToSqliteSettings, Ferc1Settings
from pudl.workspace.datastore import Datastore

logger = pudl.logging_helpers.get_logger(__name__)

DBF_TYPES = {
    "C": sa.String,
    "D": sa.Date,
    "F": sa.Float,
    "I": sa.Integer,
    "L": sa.Boolean,
    "M": sa.Text,  # 10 digit .DBT block number, stored as a string...
    "N": sa.Float,
    "T": sa.DateTime,
    "0": sa.Integer,  # based on dbf2sqlite mapping
    "B": "XXX",  # .DBT block number, binary string
    "@": "XXX",  # Timestamp... Date = Julian Day, Time is in milliseconds?
    "+": "XXX",  # Autoincrement (e.g. for IDs)
    "O": "XXX",  # Double, 8 bytes
    "G": "XXX",  # OLE 10 digit/byte number of a .DBT block, stored as string
}
"""dict: A mapping of DBF field types to SQLAlchemy Column types.

This dictionary maps the strings which are used to denote field types in the DBF objects
to the corresponding generic SQLAlchemy Column types: These definitions come from a
combination of the dbfread example program dbf2sqlite and this DBF file format
documentation page: http://www.dbase.com/KnowledgeBase/int/db7_file_fmt.htm

Unmapped types left as 'XXX' which should result in an error if encountered.
"""

TABLE_NAME_MAP: dict[str, dict[str, str]] = {
    "fuel_ferc1": {
        "dbf": "f1_fuel",
        "xbrl": "steam_electric_generating_plant_statistics_large_plants_fuel_statistics_402",
    },
    "plants_steam_ferc1": {
        "dbf": "f1_steam",
        "xbrl": "steam_electric_generating_plant_statistics_large_plants_402",
    },
    "plants_small_ferc1": {
        "dbf": "f1_gnrt_plant",
        "xbrl": "generating_plant_statistics_410",
    },
    "plants_hydro_ferc1": {
        "dbf": "f1_hydro",
        "xbrl": "hydroelectric_generating_plant_statistics_large_plants_406",
    },
    "plants_pumped_storage_ferc1": {
        "dbf": "f1_pumped_storage",
        "xbrl": "pumped_storage_generating_plant_statistics_large_plants_408",
    },
    "plant_in_service_ferc1": {
        "dbf": "f1_plant_in_srvce",
        "xbrl": "electric_plant_in_service_204",
    },
    "purchased_power_ferc1": {
        "dbf": "f1_purchased_pwr",
        "xbrl": "purchased_power_326",
    },
    "electric_energy_sources_ferc1": {
        "dbf": "f1_elctrc_erg_acct",
        "xbrl": "electric_energy_account_401a",
    },
    "electric_energy_dispositions_ferc1": {
        "dbf": "f1_elctrc_erg_acct",
        "xbrl": "electric_energy_account_401a",
    },
    "utility_plant_summary_ferc1": {
        "dbf": "f1_utltyplnt_smmry",
        "xbrl": "summary_of_utility_plant_and_accumulated_provisions_for_depreciation_amortization_and_depletion_200",
    },
    "transmission_ferc1": {
        "dbf": "f1_xmssn_line",
        "xbrl": "transmission_line_statistics_422",
    },
<<<<<<< HEAD
    "electric_oandm_ferc1": {
        "dbf": "f1_elc_op_mnt_expn",
        "xbrl": "electric_operations_and_maintenance_expenses_320",
=======
    "balance_sheet_liabilities_ferc1": {
        "dbf": "f1_bal_sheet_cr",
        "xbrl": "comparative_balance_sheet_liabilities_and_other_credits_110",
>>>>>>> 7264efda
    },
    "balance_sheet_assets_ferc1": {
        "dbf": "f1_comp_balance_db",
        "xbrl": "comparative_balance_sheet_assets_and_other_debits_110",
    },
    # Special case for this table bc there are two dbf tables
    "income_statement_ferc1": {
        "dbf": ["f1_income_stmnt", "f1_incm_stmnt_2"],
        "xbrl": "statement_of_income_114",
    },
    "depreciation_amortization_summary_ferc1": {
        "dbf": "f1_dacs_epda",
        "xbrl": "summary_of_depreciation_and_amortization_charges_section_a_336",
    },
}
"""A mapping of PUDL DB table names to their XBRL and DBF source table names."""

PUDL_RIDS: dict[int, str] = {
    514: "AEP Texas",
    519: "Upper Michigan Energy Resources Company",
    522: "Luning Energy Holdings LLC, Invenergy Investments",
    529: "Tri-State Generation and Transmission Association",
    531: "Basin Electric Power Cooperative",
}
"""Missing FERC 1 Respondent IDs for which we have identified the respondent."""


def missing_respondents(
    reported: Iterable[int],
    observed: Iterable[int],
    identified: dict[int, str],
) -> list[dict[str, int | str]]:
    """Fill in missing respondents for the f1_respondent_id table.

    Args:
        reported: Respondent IDs appearing in the f1_respondent_id table.
        observed: Respondent IDs appearing anywhere in the FERC 1 DB.
        identified: A dictionary mapping respondent_id: to respondent_name for those
            observed but unreported respondent IDs we've been able to identify based on
            circumstantial evidence. See :py:const:`pudl.extract.ferc1.PUDL_RIDS`.

    Returns:
        A list of dictionaries representing minimal f1_respondent_id table
        records, of the form {"respondent_id": ID, "respondent_name": NAME}. These
        records are generated only for unreported respondents. Identified respondents
        get the values passed in through ``identified`` and the other observed but
        unidentified respondents are named "Missing Respondent ID"
    """
    records = []
    for rid in observed:
        if rid in reported:
            continue
        elif rid in identified:
            records.append(
                {
                    "respondent_id": rid,
                    "respondent_name": f"{identified[rid]} (PUDL determined)",
                },
            )
        else:
            records.append(
                {
                    "respondent_id": rid,
                    "respondent_name": f"Missing Respondent {rid}",
                },
            )
    return records


def observed_respondents(ferc1_engine: sa.engine.Engine) -> set[int]:
    """Compile the set of all observed respondent IDs found in the FERC 1 database.

    A significant number of FERC 1 respondent IDs appear in the data tables, but not
    in the f1_respondent_id table. In order to construct a self-consistent database with
    we need to find all of those missing respondent IDs and inject them into the table
    when we clone the database.

    Args:
        ferc1_engine: An engine for connecting to the FERC 1 database.

    Returns:
        Every respondent ID reported in any of the FERC 1 DB tables.
    """
    f1_table_meta = pudl.output.pudltabl.get_table_meta(ferc1_engine)
    observed = set()
    for table in f1_table_meta.values():
        if "respondent_id" in table.columns:
            observed = observed.union(
                set(
                    pd.read_sql_table(
                        table.name, ferc1_engine, columns=["respondent_id"]
                    ).respondent_id
                )
            )
    return observed


class Ferc1DbfDatastore:
    """A wrapper to standardize access to FERC 1 resources by year and filename.

    The internal directory structure of the published zipfiles containing FERC Form 1
    data changes from year to year unpredictably, but the names of the individual
    database files which we parse is consistent. This wrapper encapsulates the annual
    directory structure variation and lets us request a particular filename by year
    without needing to understand the directory structure.
    """

    PACKAGE_PATH = "pudl.package_data.ferc1"

    def __init__(self, datastore: Datastore):
        """Instantiate datastore wrapper for ferc1 resources."""
        self.datastore = datastore
        self._cache: dict[int, io.BytesIO] = {}
        self.dbc_path: dict[int, Path] = {}

        with importlib.resources.open_text(self.PACKAGE_PATH, "file_map.csv") as f:
            for row in csv.DictReader(f):
                year = int(row["year"])
                path = Path(row["path"])
                self.dbc_path[year] = path

    def get_dir(self, year: int) -> Path:
        """Get path to directory containing DBF files for an annual archive."""
        if year not in self.dbc_path:
            raise ValueError(f"No ferc1 data for year {year}")
        return self.dbc_path[year]

    def get_file(self, year: int, filename: str):
        """Opens given ferc1 file from the corresponding archive."""
        if year not in self._cache:
            self._cache[year] = self.datastore.get_zipfile_resource(
                "ferc1", year=year, data_format="dbf"
            )
        archive = self._cache[year]
        try:
            return archive.open((self.get_dir(year) / filename).as_posix())
        except KeyError:
            raise KeyError(f"{filename} not available for year {year} in ferc1.")


def add_sqlite_table(
    table_name: str,
    sqlite_meta: sa.schema.MetaData,
    dbc_map: dict[str, dict[str, str]],
    ferc1_dbf_ds: Ferc1DbfDatastore,
    refyear: int | None = None,
) -> None:
    """Add a new Table to the FERC Form 1 database schema.

    Creates a new sa.Table object named ``table_name`` and add it to the database schema
    contained in ``sqlite_meta``. Use the information in the dictionary ``dbc_map`` to
    translate between the DBF filenames in the datastore (e.g. ``F1_31.DBF``), and the
    full name of the table in the FoxPro database (e.g. ``f1_fuel``) and also between
    truncated column names extracted from that DBF file, and the full column names
    extracted from the DBC file. Read the column datatypes out of each DBF file and use
    them to define the columns in the new Table object.

    Args:
        table_name: The name of the new table to be added to the database schema.
        sqlite_meta: The database schema to which the newly defined
            :class:`sqlalchemy.Table` will be added.
        dbc_map: A dictionary of dictionaries
        ferc1_dbf_ds: Initialized FERC1 DBF datastore.
        refyear: Reference year to use as a template for the database schema.
    """
    if refyear is None:
        refyear = max(DataSource.from_id("ferc1").working_partitions["years"])

    new_table = sa.Table(table_name, sqlite_meta)

    dbf_filename = DBF_TABLES_FILENAMES[table_name]
    filedata = ferc1_dbf_ds.get_file(refyear, dbf_filename)

    ferc1_dbf = DBF(dbf_filename, ignore_missing_memofile=True, filedata=filedata)

    # Add Columns to the table
    for field in ferc1_dbf.fields:
        if field.name == "_NullFlags":
            continue
        col_name = dbc_map[table_name][field.name]
        col_type = DBF_TYPES[field.type]
        if col_type == sa.String:
            col_type = sa.String(length=field.length)
        new_table.append_column(sa.Column(col_name, col_type))

    col_names = [c.name for c in new_table.columns]

    if table_name == "f1_respondent_id":
        new_table.append_constraint(
            sa.PrimaryKeyConstraint("respondent_id", sqlite_on_conflict="REPLACE")
        )

    if ("respondent_id" in col_names) and (table_name != "f1_respondent_id"):
        new_table.append_constraint(
            sa.ForeignKeyConstraint(
                columns=[
                    "respondent_id",
                ],
                refcolumns=["f1_respondent_id.respondent_id"],
            )
        )


def get_fields(filedata) -> dict[str, list[str]]:
    """Produce the expected table names and fields from a DBC file.

    Args:
        filedata: Contents of the DBC file from which to extract.

    Returns:
        Dictionary mapping table names to the list of fields contained in that table.
    """
    dbf = DBF("", ignore_missing_memofile=True, filedata=filedata)
    table_ids = {}
    table_cols = {}

    for r in dbf:
        if r.get("OBJECTTYPE", None) == "Table":
            tname = r["OBJECTNAME"]
            tid = r["OBJECTID"]

            if tid not in table_ids:
                table_ids[tid] = tname

        elif r.get("OBJECTTYPE", None) == "Field":
            tid = r["PARENTID"]
            colname = r["OBJECTNAME"]

            if tid in table_cols:
                table_cols[tid].append(colname)
            else:
                table_cols[tid] = [colname]

    tables = {}

    for tid, tname in table_ids.items():
        if tid in table_cols:
            tables[tname] = table_cols[tid]
        else:
            logger.warning(f"Missing cols on {tname}")

    return tables


def get_dbc_map(
    ferc1_dbf_ds: Ferc1DbfDatastore,
    year: int,
) -> dict[str, dict[str, str]]:
    """Extract names of all tables and fields from a FERC Form 1 DBC file.

    Read the DBC file associated with the FERC Form 1 database for the given ``year``,
    and extract all embedded table and column names.

    Args:
        ferc1_dbf_ds: Initialized FERC 1 datastore.
        year: The year of data from which the database table and column names are to be
            extracted. Typically this is expected to be the most recently available year
            of FERC Form 1 DBF data.

    Returns:
        A dictionary whose keys are the long table names extracted from the DBC file,
        and whose values are dictionaries mapping the first of which is the full name of
        each field in the table with the same name as the key, and the second of which
        is the truncated (<=10 character) long name of that field as found in the DBF
        file.
    """
    dbc = ferc1_dbf_ds.get_file(year, "F1_PUB.DBC")
    tf_dict = get_fields(dbc)

    dbc_map = {}
    for table, dbf_filename in DBF_TABLES_FILENAMES.items():
        try:
            dbc = ferc1_dbf_ds.get_file(year, dbf_filename)
        except KeyError:
            # Not all tables exist in all years, so this is acceptable
            dbc = None

        if dbc is None:
            continue

        dbf_fields = DBF("", filedata=dbc, ignore_missing_memofile=True).field_names
        dbf_fields = [f for f in dbf_fields if f != "_NullFlags"]
        dbc_map[table] = dict(zip(dbf_fields, tf_dict[table]))
        if len(tf_dict[table]) != len(dbf_fields):
            raise ValueError(
                f"Number of DBF fields in {table} does not match what was "
                f"found in the FERC Form 1 DBC index file for {year}."
            )

    # Insofar as we are able, make sure that the fields match each other
    for k in dbc_map:
        for sn, ln in zip(dbc_map[k].keys(), dbc_map[k].values()):
            if ln[:8] != sn.lower()[:8]:
                raise ValueError(
                    f"DBF field name mismatch: {ln[:8]} != {sn.lower()[:8]}"
                )

    return dbc_map


def define_sqlite_db(
    sqlite_engine: sa.engine.Engine,
    sqlite_meta: sa.MetaData,
    dbc_map: dict[str, dict[str, str]],
    ferc1_dbf_ds: Ferc1DbfDatastore,
    ferc1_to_sqlite_settings: Ferc1DbfToSqliteSettings = Ferc1DbfToSqliteSettings(),
):
    """Defines a FERC Form 1 DB structure in a given SQLAlchemy MetaData object.

    Given a template from an existing year of FERC data, and a list of target
    tables to be cloned, convert that information into table and column names,
    and data types, stored within a SQLAlchemy MetaData object. Use that
    MetaData object (which is bound to the SQLite database) to create all the
    tables to be populated later.

    Args:
        sqlite_engine: A connection engine for an existing FERC 1 DB.
        sqlite_meta: A SQLAlchemy MetaData object which is bound to the FERC Form 1
            SQLite database.
        dbc_map: A dictionary of dictionaries, from :func:`get_dbc_map`, describing the
            table and column names stored within the FERC Form 1 FoxPro database files.
        ferc1_dbf_ds: Initialized FERC 1 Datastore.
        ferc1_to_sqlite_settings: Object containing Ferc1 to SQLite validated settings.

    Returns:
        None: the effects of the function are stored inside sqlite_meta
    """
    for table in ferc1_to_sqlite_settings.tables:
        add_sqlite_table(
            table_name=table,
            sqlite_meta=sqlite_meta,
            dbc_map=dbc_map,
            ferc1_dbf_ds=ferc1_dbf_ds,
            refyear=ferc1_to_sqlite_settings.refyear,
        )

    sqlite_meta.create_all(sqlite_engine)


class FERC1FieldParser(FieldParser):
    """A custom DBF parser to deal with bad FERC Form 1 data types."""

    def parseN(self, field, data: bytes) -> int | float | None:  # noqa: N802
        """Augments the Numeric DBF parser to account for bad FERC data.

        There are a small number of bad entries in the backlog of FERC Form 1
        data. They take the form of leading/trailing zeroes or null characters
        in supposedly numeric fields, and occasionally a naked '.'

        Accordingly, this custom parser strips leading and trailing zeros and
        null characters, and replaces a bare '.' character with zero, allowing
        all these fields to be cast to numeric values.

        Args:
            field: The DBF field being parsed.
            data: Binary data (bytes) read from the DBF file.
        """  # noqa: D417
        # Strip whitespace, null characters, and zeroes
        data = data.strip().strip(b"*\x00").lstrip(b"0")
        # Replace bare periods (which are non-numeric) with zero.
        if data == b".":
            data = b"0"
        return super().parseN(field, data)


def get_raw_df(
    ferc1_dbf_ds: Ferc1DbfDatastore,
    table: str,
    dbc_map: dict[str, dict[str, str]],
    years: list[int] = DataSource.from_id("ferc1").working_partitions["years"],
) -> pd.DataFrame:
    """Combine several years of a given FERC Form 1 DBF table into a dataframe.

    Args:
        ferc1_dbf_ds: Initialized FERC 1 DBF datastore
        table: The name of the FERC Form 1 table from which data is read.
        dbc_map: A dictionary returned by :func:`get_dbc_map`, describing the table and
            column names stored within the FERC Form 1 FoxPro database files.
        years: List of years to be combined into a single DataFrame.

    Returns:
        A DataFrame containing multiple years of FERC Form 1 data for the requested
        table.
    """
    dbf_filename = DBF_TABLES_FILENAMES[table]

    raw_dfs = []
    for yr in years:
        try:
            filedata = ferc1_dbf_ds.get_file(yr, dbf_filename)
        except KeyError:
            continue

        new_df = pd.DataFrame(
            iter(
                DBF(
                    dbf_filename,
                    encoding="latin1",
                    parserclass=FERC1FieldParser,
                    ignore_missing_memofile=True,
                    filedata=filedata,
                )
            )
        )
        raw_dfs = raw_dfs + [
            new_df,
        ]

    if raw_dfs:
        return (
            pd.concat(raw_dfs, sort=True)
            .drop("_NullFlags", axis=1, errors="ignore")
            .rename(dbc_map[table], axis=1)
        )


def dbf2sqlite(
    ferc1_to_sqlite_settings: Ferc1DbfToSqliteSettings | None = None,
    pudl_settings: dict[str, Any] | None = None,
    clobber: bool = False,
    datastore: Datastore | None = None,
) -> None:
    """Clone the FERC Form 1 Visual FoxPro databases into SQLite.

    Args:
        ferc1_to_sqlite_settings: Object containing Ferc1 to SQLite validated settings.
            If None (the default) then a default :class:`Ferc1DbfToSqliteSettings`
            object will be used.
        pudl_settings: Dictionary containing paths and database URLs used by PUDL.
        clobber: Whether to clobber an existing FERC 1 database.
        datastore: instance of a datastore providing access to raw resources.
    """
    if not ferc1_to_sqlite_settings:
        ferc1_to_sqlite_settings = Ferc1DbfToSqliteSettings()
    # Read in the structure of the DB, if it exists
    logger.info("Dropping the old FERC Form 1 SQLite DB if it exists.")
    sqlite_engine = sa.create_engine(pudl_settings["ferc1_db"])
    try:
        # So that we can wipe it out
        pudl.helpers.drop_tables(sqlite_engine, clobber=clobber)
    except sa.exc.OperationalError:
        pass

    # And start anew
    sqlite_engine = sa.create_engine(pudl_settings["ferc1_db"])
    sqlite_meta = sa.MetaData()
    sqlite_meta.reflect(sqlite_engine)

    # Get the mapping of filenames to table names and fields
    logger.info(
        f"Creating a new database schema based on {ferc1_to_sqlite_settings.refyear}."
    )
    ferc1_dbf_ds = Ferc1DbfDatastore(datastore)
    dbc_map = get_dbc_map(ferc1_dbf_ds, ferc1_to_sqlite_settings.refyear)
    define_sqlite_db(
        sqlite_engine=sqlite_engine,
        sqlite_meta=sqlite_meta,
        dbc_map=dbc_map,
        ferc1_dbf_ds=ferc1_dbf_ds,
        ferc1_to_sqlite_settings=ferc1_to_sqlite_settings,
    )

    for table in ferc1_to_sqlite_settings.tables:
        logger.info(f"Pandas: reading {table} into a DataFrame.")
        new_df = get_raw_df(
            ferc1_dbf_ds, table, dbc_map, years=ferc1_to_sqlite_settings.years
        )
        # Because this table has no year in it, there would be multiple
        # definitions of respondents if we didn't drop duplicates.
        if table == "f1_respondent_id":
            new_df = new_df.drop_duplicates(subset="respondent_id", keep="last")
        n_recs = len(new_df)
        logger.debug(f"    {table}: N = {n_recs}")
        # Only try and load the table if there are some actual records:
        if n_recs <= 0:
            continue

        # Write the records out to the SQLite database, and make sure that
        # the inferred data types are being enforced during loading.
        # if_exists='append' is being used because we defined the tables
        # above, but left them empty. Becaue the DB is reset at the beginning
        # of the function, this shouldn't ever result in duplicate records.
        coltypes = {col.name: col.type for col in sqlite_meta.tables[table].c}
        logger.info(f"SQLite: loading {n_recs} rows into {table}.")
        new_df.to_sql(
            table,
            sqlite_engine,
            if_exists="append",
            chunksize=100000,
            dtype=coltypes,
            index=False,
        )

    # add the missing respondents into the respondent_id table.
    reported_ids = pd.read_sql_table(
        "f1_respondent_id", sqlite_engine
    ).respondent_id.unique()
    observed_ids = observed_respondents(sqlite_engine)
    missing = missing_respondents(
        reported=reported_ids,
        observed=observed_ids,
        identified=PUDL_RIDS,
    )
    logger.info(f"Inserting {len(missing)} missing IDs into f1_respondent_id table.")
    with sqlite_engine.begin() as conn:
        conn.execute(sqlite_meta.tables["f1_respondent_id"].insert().values(missing))


###########################################################################
# Functions for extracting ferc1 tables from SQLite to PUDL
###########################################################################
def get_ferc1_meta(ferc1_engine: sa.engine.Engine) -> sa.MetaData:
    """Grab the FERC Form 1 DB metadata and check that tables exist.

    Connects to the FERC Form 1 SQLite database and reads in its metadata
    (table schemas, types, etc.) by reflecting the database. Checks to make
    sure the DB is not empty, and returns the metadata object.

    Args:
        ferc1_engine: SQL Alchemy database connection engine for the PUDL FERC 1 DB.

    Returns:
        A SQL Alchemy metadata object, containing the definition of the DB structure.

    Raises:
        ValueError: If there are no tables in the SQLite Database.
    """
    # Connect to the local SQLite DB and read its structure.
    ferc1_meta = sa.MetaData()
    ferc1_meta.reflect(ferc1_engine)
    if not ferc1_meta.tables:
        raise ValueError("No FERC Form 1 tables found. Is the SQLite DB initialized?")
    return ferc1_meta


def extract_dbf(
    ferc1_settings: Ferc1Settings | None = None,
    pudl_settings: dict[str, Any] | None = None,
) -> dict[str, pd.DataFrame]:
    """Coordinates the extraction of all FERC Form 1 tables into PUDL.

    Args:
        ferc1_settings: Object containing validated settings relevant to FERC Form 1.
            Contains the tables and years to be loaded into PUDL.
        pudl_settings: A PUDL settings dictionary.

    Returns:
        A dictionary of DataFrames, with the names of PUDL database tables as the keys.
        These are the raw unprocessed dataframes, reflecting the data as it is in the
        FERC Form 1 DB, for passing off to the data tidying and cleaning fuctions found
        in the :mod:`pudl.transform.ferc1` module.

    Raises:
        ValueError: If the FERC table requested is not integrated into PUDL
    """
    if pudl_settings is None:
        pudl_settings = pudl.workspace.setup.get_defaults()

    if ferc1_settings is None:
        ferc1_settings = Ferc1Settings()

    ferc1_raw_dfs = {}
    for pudl_table in ferc1_settings.tables:
        if pudl_table not in TABLE_NAME_MAP:
            raise ValueError(
                f"No extract function found for requested FERC Form 1 data "
                f"table {pudl_table}!"
            )
        logger.info(
            f"Converting extracted FERC Form 1 table {pudl_table} into a "
            f"pandas DataFrame from DBF table."
        )
        if pudl_table == "income_statement_ferc1":
            # special case for the income statement. bc the dbf table is two tables.
            income_tbls = []
            for raw_income_table_name in TABLE_NAME_MAP[pudl_table]["dbf"]:
                income_tbls.append(
                    extract_dbf_generic(
                        ferc1_engine=sa.create_engine(pudl_settings["ferc1_db"]),
                        ferc1_settings=ferc1_settings,
                        table_name=raw_income_table_name,
                    ).assign(sched_table_name=raw_income_table_name)
                )
            ferc1_raw_dfs[pudl_table] = pd.concat(income_tbls)
        else:
            ferc1_raw_dfs[pudl_table] = extract_dbf_generic(
                ferc1_engine=sa.create_engine(pudl_settings["ferc1_db"]),
                ferc1_settings=ferc1_settings,
                table_name=TABLE_NAME_MAP[pudl_table]["dbf"],
            )

    return ferc1_raw_dfs


def extract_xbrl(
    ferc1_settings: Ferc1Settings | None = None,
    pudl_settings: dict[str, Any] | None = None,
) -> dict[str, dict[Literal["duration", "instant"], pd.DataFrame]]:
    """Coordinates the extraction of all FERC Form 1 tables into PUDL from XBRL data.

    Args:
        ferc1_settings: Object containing validated settings relevant to FERC Form 1.
            Contains the tables and years to be loaded into PUDL.
        pudl_settings: A PUDL settings dictionary.

    Returns:
        A dictionary where keys are the names of the PUDL database tables, values are
        dictionaries of DataFrames coresponding to the instant and duration tables from
        the XBRL derived FERC 1 database.

    Raises:
        ValueError: If the FERC table requested is not yet integrated into PUDL.
    """
    if pudl_settings is None:
        pudl_settings = pudl.workspace.setup.get_defaults()

    if ferc1_settings is None:
        ferc1_settings = Ferc1Settings()

    ferc1_raw_dfs = {}
    if not ferc1_settings.xbrl_years:
        return ferc1_raw_dfs

    for pudl_table in ferc1_settings.tables:
        if pudl_table not in TABLE_NAME_MAP:
            raise ValueError(f"{pudl_table} not found in the list of known tables.")
        if "xbrl" not in TABLE_NAME_MAP[pudl_table]:
            raise ValueError(f"No XBRL tables have been associated with {pudl_table}.")

        logger.info(
            f"Converting extracted FERC Form 1 table {pudl_table} into a "
            f"pandas DataFrame from XBRL table."
        )

        # Attempt to extract both duration and instant tables
        xbrl_table = TABLE_NAME_MAP[pudl_table]["xbrl"]
        ferc1_raw_dfs[pudl_table] = {}
        for period_type in ["duration", "instant"]:
            ferc1_raw_dfs[pudl_table][period_type] = extract_xbrl_generic(
                ferc1_engine=sa.create_engine(pudl_settings["ferc1_xbrl_db"]),
                ferc1_settings=ferc1_settings,
                table_name=f"{xbrl_table}_{period_type}",
            )

    return ferc1_raw_dfs


def extract_xbrl_generic(
    ferc1_engine: sa.engine.Engine,
    ferc1_settings: Ferc1Settings,
    table_name: str,
) -> pd.DataFrame:
    """Extract a single FERC Form 1 XBRL table by name.

    Args:
        ferc1_engine: An SQL Alchemy connection engine for the FERC Form 1 database.
        ferc1_settings: Object containing validated settings relevant to FERC Form 1.
        table_name: Name of the XBRL table to extract, as it appears in the original
            XBRL derived SQLite database.
    """
    # Get XBRL DB metadata
    ferc1_meta = get_ferc1_meta(ferc1_engine)

    # Not every table contains both instant and duration
    # Return empty dataframe if table doesn't exist
    if table_name not in ferc1_meta.tables:
        return pd.DataFrame()

    # Identification table used to get the filing year
    id_table = "identification_001_duration"

    return pd.read_sql(
        f"""
        SELECT {table_name}.*, {id_table}.report_year FROM {table_name}
        JOIN {id_table} ON {id_table}.filing_name = {table_name}.filing_name
        WHERE {id_table}.report_year BETWEEN :min_year AND :max_year;
        """,
        con=ferc1_engine,
        params={
            "min_year": min(ferc1_settings.xbrl_years),
            "max_year": max(ferc1_settings.xbrl_years),
        },
    )


def extract_dbf_generic(
    ferc1_engine: sa.engine.Engine,
    ferc1_settings: Ferc1Settings,
    table_name: str,
) -> pd.DataFrame:
    """Extract a single FERC Form 1 DBF table by name.

    Args:
        ferc1_engine: An SQL Alchemy connection engine for the FERC Form 1 database.
        ferc1_settings: Object containing validated settings relevant to FERC Form 1.
        table_name: Name of desired output table to produce.
    """
    return pd.read_sql_query(
        f"SELECT * FROM {table_name} "  # nosec: B608
        "WHERE report_year BETWEEN :min_year AND :max_year;",
        con=ferc1_engine,
        params={
            "min_year": min(ferc1_settings.dbf_years),
            "max_year": max(ferc1_settings.dbf_years),
        },
    )


def extract_xbrl_metadata(
    ferc1_settings: Ferc1Settings | None = None,
    pudl_settings: dict[Any] | None = None,
) -> dict[str, dict[str, list[dict[str, Any]]]]:
    """Extract the FERC 1 XBRL Taxonomy metadata we've stored as JSON.

    Args:
        ferc1_settings: Settings object used to identify which tables metadata should
            be extracted for.
        pudl_settings: PUDL settings dictionary used to look up the location of the
            XBRL metadata.

    Returns:
        A dictionary keyed by PUDL table name, with an instant and a duration entry
        for each table, corresponding to the metadata for each of the respective instant
        or duration tables from XBRL if they exist. Table metadata is returned as a list
        of dictionaries, each of which can be interpreted as a row in a tabular
        structure, with each row annotating a separate XBRL concept from the FERC 1
        filings. If there is no instant/duration table, an empty list is returned
        instead.
    """
    if pudl_settings is None:
        pudl_settings = pudl.workspace.setup.get_defaults()

    if ferc1_settings is None:
        ferc1_settings = Ferc1Settings()

    with open(pudl_settings["ferc1_xbrl_taxonomy_metadata"]) as f:
        xbrl_meta_all = json.load(f)

    xbrl_meta_out = {}
    for pudl_table in ferc1_settings.tables:
        if pudl_table not in TABLE_NAME_MAP:
            raise ValueError(f"{pudl_table} not found in the list of known tables.")
        if "xbrl" not in TABLE_NAME_MAP[pudl_table]:
            raise ValueError(f"No XBRL tables have been associated with {pudl_table}.")

        logger.info(
            f"Reading XBRL Taxonomy metadata for FERC Form 1 table {pudl_table}"
        )
        # Attempt to extract both duration and instant tables
        xbrl_table = TABLE_NAME_MAP[pudl_table]["xbrl"]
        xbrl_meta_out[pudl_table] = {}

        for period in ["instant", "duration"]:
            try:
                xbrl_meta_out[pudl_table][period] = xbrl_meta_all[
                    f"{xbrl_table}_{period}"
                ]
            except KeyError:
                xbrl_meta_out[pudl_table][period] = []

    return xbrl_meta_out<|MERGE_RESOLUTION|>--- conflicted
+++ resolved
@@ -157,15 +157,13 @@
         "dbf": "f1_xmssn_line",
         "xbrl": "transmission_line_statistics_422",
     },
-<<<<<<< HEAD
     "electric_oandm_ferc1": {
         "dbf": "f1_elc_op_mnt_expn",
         "xbrl": "electric_operations_and_maintenance_expenses_320",
-=======
+    },
     "balance_sheet_liabilities_ferc1": {
         "dbf": "f1_bal_sheet_cr",
         "xbrl": "comparative_balance_sheet_liabilities_and_other_credits_110",
->>>>>>> 7264efda
     },
     "balance_sheet_assets_ferc1": {
         "dbf": "f1_comp_balance_db",
