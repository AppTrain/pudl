"""Metadata data classes."""
import copy
import datetime
import logging
import re
import sys
from collections.abc import Callable, Iterable
from functools import lru_cache
from pathlib import Path
from typing import Any, Literal

import jinja2
import pandas as pd
import pyarrow as pa
import pydantic
import sqlalchemy as sa
from pydantic.types import DirectoryPath

from pudl.metadata.codes import CODE_METADATA
from pudl.metadata.constants import (
    CONSTRAINT_DTYPES,
    CONTRIBUTORS,
    FIELD_DTYPES_PANDAS,
    FIELD_DTYPES_PYARROW,
    FIELD_DTYPES_SQL,
    LICENSES,
    PERIODS,
)
from pudl.metadata.fields import (
    FIELD_METADATA,
    FIELD_METADATA_BY_GROUP,
    FIELD_METADATA_BY_RESOURCE,
)
from pudl.metadata.helpers import (
    expand_periodic_column_names,
    format_errors,
    groupby_aggregate,
    most_and_more_frequent,
    split_period,
)
from pudl.metadata.resources import FOREIGN_KEYS, RESOURCE_METADATA, eia861
from pudl.metadata.sources import SOURCES
from pudl.workspace.datastore import Datastore

logger = logging.getLogger(__name__)

# ---- Helpers ---- #


def _unique(*args: Iterable) -> list:
    """Return a list of all unique values, in order of first appearance.

    Args:
        args: Iterables of values.

    Examples:
        >>> _unique([0, 2], (2, 1))
        [0, 2, 1]
        >>> _unique([{'x': 0, 'y': 1}, {'y': 1, 'x': 0}], [{'z': 2}])
        [{'x': 0, 'y': 1}, {'z': 2}]
    """
    values = []
    for parent in args:
        for child in parent:
            if child not in values:
                values.append(child)
    return values


def _format_for_sql(x: Any, identifier: bool = False) -> str:  # noqa: C901
    """Format value for use in raw SQL(ite).

    Args:
        x: Value to format.
        identifier: Whether `x` represents an identifier
            (e.g. table, column) name.

    Examples:
        >>> _format_for_sql('table_name', identifier=True)
        '"table_name"'
        >>> _format_for_sql('any string')
        "'any string'"
        >>> _format_for_sql("Single's quote")
        "'Single''s quote'"
        >>> _format_for_sql(None)
        'null'
        >>> _format_for_sql(1)
        '1'
        >>> _format_for_sql(True)
        'True'
        >>> _format_for_sql(False)
        'False'
        >>> _format_for_sql(re.compile("^[^']*$"))
        "'^[^'']*$'"
        >>> _format_for_sql(datetime.date(2020, 1, 2))
        "'2020-01-02'"
        >>> _format_for_sql(datetime.datetime(2020, 1, 2, 3, 4, 5, 6))
        "'2020-01-02 03:04:05'"
    """
    if identifier:
        if isinstance(x, str):
            # Table and column names are escaped with double quotes (")
            return f'"{x}"'
        raise ValueError("Identifier must be a string")
    if x is None:
        return "null"
    elif isinstance(x, (int, float)):
        # NOTE: nan and (-)inf are TEXT in sqlite but numeric in postgresSQL
        return str(x)
    elif x is True:
        return "TRUE"
    elif x is False:
        return "FALSE"
    elif isinstance(x, re.Pattern):
        x = x.pattern
    elif isinstance(x, datetime.datetime):
        # Check datetime.datetime first, since also datetime.date
        x = x.strftime("%Y-%m-%d %H:%M:%S")
    elif isinstance(x, datetime.date):
        x = x.strftime("%Y-%m-%d")
    if not isinstance(x, str):
        raise ValueError(f"Cannot format type {type(x)} for SQL")
    # Single quotes (') are escaped by doubling them ('')
    x = x.replace("'", "''")
    return f"'{x}'"


def _get_jinja_environment(template_dir: DirectoryPath = None):
    if template_dir:
        path = template_dir / "templates"
    else:
        path = Path(__file__).parent.resolve() / "templates"
    return jinja2.Environment(
        loader=jinja2.FileSystemLoader(path),
        autoescape=True,
    )


# ---- Base ---- #


class Base(pydantic.BaseModel):
    """Custom Pydantic base class.

    It overrides :meth:`fields` and :meth:`schema` to allow properties with those names.
    To use them in a class, use an underscore prefix and an alias.

    Examples:
        >>> class Class(Base):
        ...     fields_: list[str] = pydantic.Field(alias="fields")
        >>> m = Class(fields=['x'])
        >>> m
        Class(fields=['x'])
        >>> m.fields
        ['x']
        >>> m.fields = ['y']
        >>> m.dict()
        {'fields': ['y']}
    """

    class Config:
        """Custom Pydantic configuration."""

        validate_all: bool = True
        validate_assignment: bool = True
        extra: str = "forbid"
        arbitrary_types_allowed = True

    def dict(self, *args, by_alias=True, **kwargs) -> dict:  # noqa: A003
        """Return as a dictionary."""
        return super().dict(*args, by_alias=by_alias, **kwargs)

    def json(self, *args, by_alias=True, **kwargs) -> str:
        """Return as JSON."""
        return super().json(*args, by_alias=by_alias, **kwargs)

    def __getattribute__(self, name: str) -> Any:
        """Get attribute."""
        if name in ("fields", "schema") and f"{name}_" in self.__dict__:
            name = f"{name}_"
        return super().__getattribute__(name)

    def __setattr__(self, name, value) -> None:
        """Set attribute."""
        if name in ("fields", "schema") and f"{name}_" in self.__dict__:
            name = f"{name}_"
        super().__setattr__(name, value)

    def __repr_args__(self) -> list[tuple[str, Any]]:
        """Returns the attributes to show in __str__, __repr__, and __pretty__."""
        return [
            (a[:-1] if a in ("fields_", "schema_") else a, v)
            for a, v in self.__dict__.items()
        ]


# ---- Class attribute types ---- #

# NOTE: Using regex=r"^\S(.*\S)*$" to fail on whitespace is too slow
String = pydantic.constr(min_length=1, strict=True, regex=r"^\S+(\s+\S+)*$")
"""Non-empty :class:`str` with no trailing or leading whitespace."""

SnakeCase = pydantic.constr(
    min_length=1, strict=True, regex=r"^[a-z][a-z0-9]*(_[a-z0-9]+)*$"
)
"""Snake-case variable name :class:`str` (e.g. 'pudl', 'entity_eia860')."""

Bool = pydantic.StrictBool
"""Any :class:`bool` (`True` or `False`)."""

Float = pydantic.StrictFloat
"""Any :class:`float`."""

Int = pydantic.StrictInt
"""Any :class:`int`."""

PositiveInt = pydantic.conint(ge=0, strict=True)
"""Positive :class:`int`."""

PositiveFloat = pydantic.confloat(ge=0, strict=True)
"""Positive :class:`float`."""

Email = pydantic.EmailStr
"""String representing an email."""

HttpUrl = pydantic.AnyHttpUrl
"""Http(s) URL."""


class BaseType:
    """Base class for custom pydantic types."""

    @classmethod
    def __get_validators__(cls) -> Callable:
        """Yield validator methods."""
        yield cls.validate


class Date(BaseType):
    """Any :class:`datetime.date`."""

    @classmethod
    def validate(cls, value: Any) -> datetime.date:
        """Validate as date."""
        if not isinstance(value, datetime.date):
            raise TypeError("value is not a date")
        return value


class Datetime(BaseType):
    """Any :class:`datetime.datetime`."""

    @classmethod
    def validate(cls, value: Any) -> datetime.datetime:
        """Validate as datetime."""
        if not isinstance(value, datetime.datetime):
            raise TypeError("value is not a datetime")
        return value


class Pattern(BaseType):
    """Regular expression pattern."""

    @classmethod
    def validate(cls, value: Any) -> re.Pattern:
        """Validate as pattern."""
        if not isinstance(value, (str, re.Pattern)):
            raise TypeError("value is not a string or compiled regular expression")
        if isinstance(value, str):
            try:
                value = re.compile(value)
            except re.error:
                raise ValueError("string is not a valid regular expression")
        return value


def StrictList(item_type: type = Any) -> pydantic.ConstrainedList:  # noqa: N802
    """Non-empty :class:`list`.

    Allows :class:`list`, :class:`tuple`, :class:`set`, :class:`frozenset`,
    :class:`collections.deque`, or generators and casts to a :class:`list`.
    """
    return pydantic.conlist(item_type=item_type, min_items=1)


# ---- Class attribute validators ---- #


def _check_unique(value: list = None) -> list | None:
    """Check that input list has unique values."""
    if value:
        for i in range(len(value)):
            if value[i] in value[:i]:
                raise ValueError(f"contains duplicate {value[i]}")
    return value


def _validator(*names, fn: Callable) -> Callable:
    """Construct reusable Pydantic validator.

    Args:
        names: Names of attributes to validate.
        fn: Validation function (see :meth:`pydantic.validator`).

    Examples:
        >>> class Class(Base):
        ...     x: list = None
        ...     _check_unique = _validator("x", fn=_check_unique)
        >>> Class(y=[0, 0])
        Traceback (most recent call last):
        ValidationError: ...
    """
    return pydantic.validator(*names, allow_reuse=True)(fn)


# ---- Classes: Field ---- #


class FieldConstraints(Base):
    """Field constraints (`resource.schema.fields[...].constraints`).

    See https://specs.frictionlessdata.io/table-schema/#constraints.
    """

    required: Bool = False
    unique: Bool = False
    min_length: PositiveInt = None
    max_length: PositiveInt = None
    minimum: Int | Float | Date | Datetime = None
    maximum: Int | Float | Date | Datetime = None
    pattern: Pattern = None
    # TODO: Replace with String (min_length=1) once "" removed from enums
    enum: StrictList(pydantic.StrictStr | Int | Float | Bool | Date | Datetime) = None

    _check_unique = _validator("enum", fn=_check_unique)

    @pydantic.validator("max_length")
    def _check_max_length(cls, value, values):  # noqa: N805
        minimum, maximum = values.get("min_length"), value
        if minimum is not None and maximum is not None:
            if type(minimum) is not type(maximum):
                raise ValueError("must be same type as min_length")
            if maximum < minimum:
                raise ValueError("must be greater or equal to min_length")
        return value

    @pydantic.validator("maximum")
    def _check_max(cls, value, values):  # noqa: N805
        minimum, maximum = values.get("minimum"), value
        if minimum is not None and maximum is not None:
            if type(minimum) is not type(maximum):
                raise ValueError("must be same type as minimum")
            if maximum < minimum:
                raise ValueError("must be greater or equal to minimum")
        return value


class FieldHarvest(Base):
    """Field harvest parameters (`resource.schema.fields[...].harvest`)."""

    # NOTE: Callables with defaults must use pydantic.Field() to not bind to self
    aggregate: Callable[[pd.Series], pd.Series] = pydantic.Field(
        default=lambda x: most_and_more_frequent(x, min_frequency=0.7)
    )
    """Computes a single value from all field values in a group."""

    tolerance: PositiveFloat = 0.0
    """Fraction of invalid groups above which result is considered invalid."""


class Encoder(Base):
    """A class that allows us to standardize reported categorical codes.

    Often the original data we are integrating uses short codes to indicate a
    categorical value, like ``ST`` in place of "steam turbine" or ``LIG`` in place of
    "lignite coal". Many of these coded fields contain non-standard codes due to
    data-entry errors. The codes have also evolved over the years.

    In order to allow easy comparison of records across all years and tables, we define
    a standard set of codes, a mapping from non-standard codes to standard codes (where
    possible), and a set of known but unfixable codes which will be ignored and replaced
    with NA values. These definitions can be found in :mod:`pudl.metadata.codes` and we
    refer to these as coding tables.

    In our metadata structures, each coding table is defined just like any other DB
    table, with the addition of an associated ``Encoder`` object defining the standard,
    fixable, and ignored codes.

    In addition, a :class:`Package` class that has been instantiated using the
    :meth:`Package.from_resource_ids` method will associate an `Encoder` object with any
    column that has a foreign key constraint referring to a coding table (This
    column-level encoder is same as the encoder associated with the referenced table).
    This `Encoder` can be used to standardize the codes found within the column.

    :class:`Field` and :class:`Resource` objects have ``encode()`` methods that will
    use the column-level encoders to recode the original values, either for a single
    column or for all coded columns within a Resource, given either a corresponding
    :class:`pandas.Series` or :class:`pandas.DataFrame` containing actual values.

    If any unrecognized values are encountered, an exception will be raised, alerting
    us that a new code has been identified, and needs to be classified as fixable or
    to be ignored.
    """

    df: pd.DataFrame
    """A table associating short codes with long descriptions and other information.

    Each coding table contains at least a ``code`` column containing the standard codes
    and a ``description`` column with a human readable explanation of what the code
    stands for. Additional metadata pertaining to the codes and their categories may
    also appear in this dataframe, which will be loaded into the PUDL DB as a static
    table. The ``code`` column is a natural primary key and must contain no duplicate
    values.
    """

    ignored_codes: list[Int | str] = []
    """A list of non-standard codes which appear in the data, and will be set to NA.

    These codes may be the result of data entry errors, and we are unable to map them
    to the appropriate canonical code. They are discarded from the raw input data.
    """

    code_fixes: dict[Int | String, Int | String] = {}
    """A dictionary mapping non-standard codes to canonical, standardized codes.

    The intended meanings of some non-standard codes are clear, and therefore they can
    be mapped to the standardized, canonical codes with confidence. Sometimes these are
    the result of data entry errors or changes in the stanard codes over time.
    """

    name: String = None
    """The name of the code. """

    @pydantic.validator("df")
    def _df_is_encoding_table(cls, df):  # noqa: N805
        """Verify that the coding table provides both codes and descriptions."""
        errors = []
        if "code" not in df.columns or "description" not in df.columns:
            errors.append(
                "Encoding tables must contain both 'code' & 'description' columns."
            )
        if len(df.code) != len(df.code.unique()):
            dupes = df[df.duplicated("code")].code.to_list()
            errors.append(f"Duplicate codes {dupes} found in coding table")
        if errors:
            raise ValueError(format_errors(*errors, pydantic=True))
        return df

    @pydantic.validator("ignored_codes")
    def _good_and_ignored_codes_are_disjoint(cls, ignored_codes, values):  # noqa: N805
        """Check that there's no overlap between good and ignored codes."""
        if "df" not in values:
            return ignored_codes
        errors = []
        overlap = set(values["df"]["code"]).intersection(ignored_codes)
        if overlap:
            errors.append(f"Overlap found between good and ignored codes: {overlap}.")
        if errors:
            raise ValueError(format_errors(*errors, pydantic=True))
        return ignored_codes

    @pydantic.validator("code_fixes")
    def _good_and_fixable_codes_are_disjoint(cls, code_fixes, values):  # noqa: N805
        """Check that there's no overlap between the good and fixable codes."""
        if "df" not in values:
            return code_fixes
        errors = []
        overlap = set(values["df"]["code"]).intersection(code_fixes)
        if overlap:
            errors.append(f"Overlap found between good and fixable codes: {overlap}")
        if errors:
            raise ValueError(format_errors(*errors, pydantic=True))
        return code_fixes

    @pydantic.validator("code_fixes")
    def _fixable_and_ignored_codes_are_disjoint(cls, code_fixes, values):  # noqa: N805
        """Check that there's no overlap between the ignored and fixable codes."""
        if "ignored_codes" not in values:
            return code_fixes
        errors = []
        overlap = set(code_fixes).intersection(values["ignored_codes"])
        if overlap:
            errors.append(f"Overlap found between fixable and ignored codes: {overlap}")
        if errors:
            raise ValueError(format_errors(*errors, pydantic=True))
        return code_fixes

    @pydantic.validator("code_fixes")
    def _check_fixed_codes_are_good_codes(cls, code_fixes, values):  # noqa: N805
        """Check that every every fixed code is also one of the good codes."""
        if "df" not in values:
            return code_fixes
        errors = []
        bad_codes = set(code_fixes.values()).difference(values["df"]["code"])
        if bad_codes:
            errors.append(
                f"Some fixed codes aren't in the list of good codes: {bad_codes}"
            )
        if errors:
            raise ValueError(format_errors(*errors, pydantic=True))
        return code_fixes

    @property
    def code_map(self) -> dict[str, str | type(pd.NA)]:
        """A mapping of all known codes to their standardized values, or NA."""
        code_map = {code: code for code in self.df["code"]}
        code_map.update(self.code_fixes)
        code_map.update({code: pd.NA for code in self.ignored_codes})
        return code_map

    def encode(
        self,
        col: pd.Series,
        dtype: type | None = None,
    ) -> pd.Series:
        """Apply the stored code mapping to an input Series."""
        # Every value in the Series should appear in the map. If that's not the
        # case we want to hear about it so we don't wipe out data unknowingly.
        unknown_codes = set(col.dropna()).difference(self.code_map)
        if unknown_codes:
            raise ValueError(f"Found unknown codes while encoding: {unknown_codes=}")
        col = col.map(self.code_map)
        if dtype:
            col = col.astype(dtype)

        return col

    @staticmethod
    def dict_from_id(x: str) -> dict:
        """Look up the encoder by coding table name in the metadata."""
        return copy.deepcopy(RESOURCE_METADATA[x]).get("encoder", None)

    @classmethod
    def from_id(cls, x: str) -> "Encoder":
        """Construct an Encoder based on `Resource.name` of a coding table."""
        return cls(**cls.dict_from_id(x))

    @classmethod
    def from_code_id(cls, x: str) -> "Encoder":
        """Construct an Encoder by looking up name of coding table in codes metadata."""
        return cls(**copy.deepcopy(CODE_METADATA[x]), name=x)

    def to_rst(
        self, top_dir: DirectoryPath, csv_subdir: DirectoryPath, is_header: Bool
    ) -> String:
        """Ouput dataframe to a csv for use in jinja template.

        Then output to an RST file.
        """
        self.df.to_csv(Path(top_dir) / csv_subdir / f"{self.name}.csv", index=False)
        template = _get_jinja_environment(top_dir).get_template(
            "codemetadata.rst.jinja"
        )
        rendered = template.render(
            Encoder=self,
            description=RESOURCE_METADATA[self.name]["description"],
            csv_filepath=(Path("/") / csv_subdir / f"{self.name}.csv"),
            is_header=is_header,
        )
        return rendered


class Field(Base):
    """Field (`resource.schema.fields[...]`).

    See https://specs.frictionlessdata.io/table-schema/#field-descriptors.

    Examples:
        >>> field = Field(name='x', type='string', constraints={'enum': ['x', 'y']})
        >>> field.to_pandas_dtype()
        CategoricalDtype(categories=['x', 'y'], ordered=False)
        >>> field.to_sql()
        Column('x', Enum('x', 'y'), CheckConstraint(...), table=None)
        >>> field = Field.from_id('utility_id_eia')
        >>> field.name
        'utility_id_eia'
    """

    name: SnakeCase
    type: Literal[  # noqa: A003
        "string",
        "number",
        "integer",
        "boolean",
        "date",
        "datetime",
        "year",
    ]
    format: Literal["default"] = "default"  # noqa: A003
    description: String = None
    unit: String = None
    constraints: FieldConstraints = {}
    harvest: FieldHarvest = {}
    encoder: Encoder = None

    @pydantic.validator("constraints")
    def _check_constraints(cls, value, values):  # noqa: N805, C901
        if "type" not in values:
            return value
        dtype = values["type"]
        errors = []
        for key in ("min_length", "max_length", "pattern"):
            if getattr(value, key) is not None and dtype != "string":
                errors.append(f"{key} not supported by {dtype} field")
        for key in ("minimum", "maximum"):
            x = getattr(value, key)
            if x is not None:
                if dtype in ("string", "boolean"):
                    errors.append(f"{key} not supported by {dtype} field")
                elif not isinstance(x, CONSTRAINT_DTYPES[dtype]):
                    errors.append(f"{key} not {dtype}")
        if value.enum:
            for x in value.enum:
                if not isinstance(x, CONSTRAINT_DTYPES[dtype]):
                    errors.append(f"enum value {x} not {dtype}")
        if errors:
            raise ValueError(format_errors(*errors, pydantic=True))
        return value

    @pydantic.validator("encoder")
    def _check_encoder(cls, value, values):  # noqa: N805
        if "type" not in values or value is None:
            return value
        errors = []
        dtype = values["type"]
        if dtype not in ["string", "integer"]:
            errors.append(
                "Encoding only supported for string and integer fields, found "
                f"{dtype}"
            )
        if errors:
            raise ValueError(format_errors(*errors, pydantic=True))
        return value

    @staticmethod
    def dict_from_id(x: str) -> dict:
        """Construct dictionary from PUDL identifier (`Field.name`)."""
        return {"name": x, **copy.deepcopy(FIELD_METADATA[x])}

    @classmethod
    def from_id(cls, x: str) -> "Field":
        """Construct from PUDL identifier (`Field.name`)."""
        return cls(**cls.dict_from_id(x))

    def to_pandas_dtype(self, compact: bool = False) -> str | pd.CategoricalDtype:
        """Return Pandas data type.

        Args:
            compact: Whether to return a low-memory data type
                (32-bit integer or float).
        """
        if self.constraints.enum:
            return pd.CategoricalDtype(self.constraints.enum)
        if compact:
            if self.type == "integer":
                return "Int32"
            if self.type == "number":
                return "float32"
        return FIELD_DTYPES_PANDAS[self.type]

    def to_sql_dtype(self) -> sa.sql.visitors.VisitableType:
        """Return SQLAlchemy data type."""
        if self.constraints.enum and self.type == "string":
            return sa.Enum(*self.constraints.enum)
        return FIELD_DTYPES_SQL[self.type]

    def to_pyarrow_dtype(self) -> pa.lib.DataType:
        """Return PyArrow data type."""
        if self.constraints.enum and self.type == "string":
            return pa.dictionary(pa.int32(), pa.string(), ordered=False)
        return FIELD_DTYPES_PYARROW[self.type]

    def to_pyarrow(self) -> pa.Field:
        """Return a PyArrow Field appropriate to the field."""
        return pa.field(
            name=self.name,
            type=self.to_pyarrow_dtype(),
            nullable=(not self.constraints.required),
            metadata={"description": self.description},
        )

    def to_sql(  # noqa: C901
        self,
        dialect: Literal["sqlite"] = "sqlite",
        check_types: bool = True,
        check_values: bool = True,
    ) -> sa.Column:
        """Return equivalent SQL column."""
        if dialect != "sqlite":
            raise NotImplementedError(f"Dialect {dialect} is not supported")
        checks = []
        name = _format_for_sql(self.name, identifier=True)
        if check_types:
            # Required with TYPEOF since TYPEOF(NULL) = 'null'
            prefix = "" if self.constraints.required else f"{name} IS NULL OR "
            # Field type
            if self.type == "string":
                checks.append(f"{prefix}TYPEOF({name}) = 'text'")
            elif self.type in ("integer", "year"):
                checks.append(f"{prefix}TYPEOF({name}) = 'integer'")
            elif self.type == "number":
                checks.append(f"{prefix}TYPEOF({name}) = 'real'")
            elif self.type == "boolean":
                # Just IN (0, 1) accepts floats equal to 0, 1 (0.0, 1.0)
                checks.append(
                    f"{prefix}(TYPEOF({name}) = 'integer' AND {name} IN (0, 1))"
                )
            elif self.type == "date":
                checks.append(f"{name} IS DATE({name})")
            elif self.type == "datetime":
                checks.append(f"{name} IS DATETIME({name})")
        if check_values:
            # Field constraints
            if self.constraints.min_length is not None:
                checks.append(f"LENGTH({name}) >= {self.constraints.min_length}")
            if self.constraints.max_length is not None:
                checks.append(f"LENGTH({name}) <= {self.constraints.max_length}")
            if self.constraints.minimum is not None:
                minimum = _format_for_sql(self.constraints.minimum)
                checks.append(f"{name} >= {minimum}")
            if self.constraints.maximum is not None:
                maximum = _format_for_sql(self.constraints.maximum)
                checks.append(f"{name} <= {maximum}")
            if self.constraints.pattern:
                pattern = _format_for_sql(self.constraints.pattern)
                checks.append(f"{name} REGEXP {pattern}")
            if self.constraints.enum:
                enum = [_format_for_sql(x) for x in self.constraints.enum]
                checks.append(f"{name} IN ({', '.join(enum)})")
        return sa.Column(
            self.name,
            self.to_sql_dtype(),
            *[sa.CheckConstraint(check) for check in checks],
            nullable=not self.constraints.required,
            unique=self.constraints.unique,
            comment=self.description,
        )

    def encode(self, col: pd.Series, dtype: type | None = None) -> pd.Series:
        """Recode the Field if it has an associated encoder."""
        return self.encoder.encode(col, dtype=dtype) if self.encoder else col


# ---- Classes: Resource ---- #


class ForeignKeyReference(Base):
    """Foreign key reference (`resource.schema.foreign_keys[...].reference`).

    See https://specs.frictionlessdata.io/table-schema/#foreign-keys.
    """

    resource: SnakeCase
    fields_: StrictList(SnakeCase) = pydantic.Field(alias="fields")

    _check_unique = _validator("fields_", fn=_check_unique)


class ForeignKey(Base):
    """Foreign key (`resource.schema.foreign_keys[...]`).

    See https://specs.frictionlessdata.io/table-schema/#foreign-keys.
    """

    fields_: StrictList(SnakeCase) = pydantic.Field(alias="fields")
    reference: ForeignKeyReference

    _check_unique = _validator("fields_", fn=_check_unique)

    @pydantic.validator("reference")
    def _check_fields_equal_length(cls, value, values):  # noqa: N805
        if "fields_" in values:
            if len(value.fields) != len(values["fields_"]):
                raise ValueError("fields and reference.fields are not equal length")
        return value

    def is_simple(self) -> bool:
        """Indicate whether the FK relationship contains a single column."""
        return True if len(self.fields) == 1 else False

    def to_sql(self) -> sa.ForeignKeyConstraint:
        """Return equivalent SQL Foreign Key."""
        return sa.ForeignKeyConstraint(
            self.fields,
            [f"{self.reference.resource}.{field}" for field in self.reference.fields],
        )


class Schema(Base):
    """Table schema (`resource.schema`).

    See https://specs.frictionlessdata.io/table-schema.
    """

    fields_: StrictList(Field) = pydantic.Field(alias="fields")
    missing_values: list[pydantic.StrictStr] = [""]
    primary_key: StrictList(SnakeCase) = None
    foreign_keys: list[ForeignKey] = []

    _check_unique = _validator(
        "missing_values", "primary_key", "foreign_keys", fn=_check_unique
    )

    @pydantic.validator("fields_")
    def _check_field_names_unique(cls, value):  # noqa: N805
        _check_unique([f.name for f in value])
        return value

    @pydantic.validator("primary_key")
    def _check_primary_key_in_fields(cls, value, values):  # noqa: N805
        if value is not None and "fields_" in values:
            missing = []
            names = [f.name for f in values["fields_"]]
            for name in value:
                if name in names:
                    # Flag primary key fields as required
                    field = values["fields_"][names.index(name)]
                    field.constraints.required = True
                else:
                    missing.append(field.name)
            if missing:
                raise ValueError(f"names {missing} missing from fields")
        return value

    @pydantic.validator("foreign_keys", each_item=True)
    def _check_foreign_key_in_fields(cls, value, values):  # noqa: N805
        if value and "fields_" in values:
            names = [f.name for f in values["fields_"]]
            missing = [x for x in value.fields if x not in names]
            if missing:
                raise ValueError(f"names {missing} missing from fields")
        return value


class License(Base):
    """Data license (`package|resource.licenses[...]`).

    See https://specs.frictionlessdata.io/data-package/#licenses.
    """

    name: String
    title: String
    path: HttpUrl

    @staticmethod
    def dict_from_id(x: str) -> dict:
        """Construct dictionary from PUDL identifier."""
        return copy.deepcopy(LICENSES[x])

    @classmethod
    def from_id(cls, x: str) -> "License":
        """Construct from PUDL identifier."""
        return cls(**cls.dict_from_id(x))


class Contributor(Base):
    """Data contributor (`package.contributors[...]`).

    See https://specs.frictionlessdata.io/data-package/#contributors.
    """

    title: String
    path: HttpUrl = None
    email: Email = None
    role: Literal[
        "author", "contributor", "maintainer", "publisher", "wrangler"
    ] = "contributor"
    organization: String = None
    orcid: String = None

    @staticmethod
    def dict_from_id(x: str) -> dict:
        """Construct dictionary from PUDL identifier."""
        return copy.deepcopy(CONTRIBUTORS[x])

    @classmethod
    def from_id(cls, x: str) -> "Contributor":
        """Construct from PUDL identifier."""
        return cls(**cls.dict_from_id(x))

    def __hash__(self):
        """Implements simple hash method.

        Allows use of `set()` on a list of Contributor
        """
        return hash(str(self))


class DataSource(Base):
    """A data source that has been integrated into PUDL.

    This metadata is used for:

    * Generating PUDL documentation.
    * Annotating long-term archives of the raw input data on Zenodo.
    * Defining what data partitions can be processed using PUDL.

    It can also be used to populate the "source" fields of frictionless
    data packages and data resources (`package|resource.sources[...]`).

    See https://specs.frictionlessdata.io/data-package/#sources.
    """

    name: SnakeCase
    title: String = None
    description: String = None
    field_namespace: String = None
    keywords: list[str] = []
    path: HttpUrl = None
    contributors: list[Contributor] = []  # Or should this be compiled from Resources?
    license_raw: License
    license_pudl: License
    # concept_doi: Doi = None  # Need to define a Doi type?
    working_partitions: dict[SnakeCase, Any] = {}
    source_file_dict: dict[SnakeCase, Any] = {}
    # agency: Agency  # needs to be defined
    email: Email = None

    def get_resource_ids(self) -> list[str]:
        """Compile list of resource IDs associated with this data source."""
        # Temporary check to use eia861.RESOURCE_METADATA directly
        # eia861 is not currently included in the general RESOURCE_METADATA dict
        resources = RESOURCE_METADATA
        if self.name == "eia861":
            resources = eia861.RESOURCE_METADATA

        return sorted(
            name
            for name, value in resources.items()
            if value.get("etl_group") == self.name
        )

    def get_temporal_coverage(self, partitions: dict = None) -> str:
        """Return a string describing the time span covered by the data source."""
        if partitions is None:
            partitions = self.working_partitions
        if "years" in partitions:
            return f"{min(partitions['years'])}-{max(partitions['years'])}"
        elif "year_month" in partitions:
            return f"through {partitions['year_month']}"
        else:
            return ""

    def add_datastore_metadata(self) -> None:
        """Get source file metadata from the datastore."""
        dp_desc = Datastore(sandbox=False).get_datapackage_descriptor(self.name)
        partitions = dp_desc.get_partitions()
        if "year" in partitions:
            partitions["years"] = partitions["year"]
        elif "year_month" in partitions:
            partitions["year_month"] = max(partitions["year_month"])
        self.source_file_dict["source_years"] = self.get_temporal_coverage(partitions)
        self.source_file_dict["download_size"] = dp_desc.get_download_size()

    def to_rst(
        self,
        docs_dir: DirectoryPath,
        source_resources: list,
        extra_resources: list,
        output_path: str = None,
    ) -> None:
        """Output a representation of the data source in RST for documentation."""
        self.add_datastore_metadata()
        template = _get_jinja_environment(docs_dir).get_template(
            f"{self.name}_child.rst.jinja"
        )
        data_source_dir = docs_dir / "data_sources"
        download_paths = [
            path.relative_to(data_source_dir)
            for path in (data_source_dir / self.name).glob("*.pdf")
            if path.is_file()
        ]
        download_paths = sorted(download_paths)
        rendered = template.render(
            source=self,
            source_resources=source_resources,
            extra_resources=extra_resources,
            download_paths=download_paths,
        )
        if output_path:
            Path(output_path).write_text(rendered)
        else:
            sys.stdout.write(rendered)

    @classmethod
    def from_field_namespace(cls, x: str) -> list["DataSource"]:
        """Return list of DataSource objects by field namespace."""
        return [
            cls(**cls.dict_from_id(name))
            for name, val in SOURCES.items()
            if val.get("field_namespace") == x
        ]

    @staticmethod
    def dict_from_id(x: str) -> dict:
        """Look up the source by source name in the metadata."""
        return {"name": x, **copy.deepcopy(SOURCES[x])}

    @classmethod
    def from_id(cls, x: str) -> "DataSource":
        """Construct Source by source name in the metadata."""
        return cls(**cls.dict_from_id(x))


class ResourceHarvest(Base):
    """Resource harvest parameters (`resource.harvest`)."""

    harvest: Bool = False
    """Whether to harvest from dataframes based on field names.

    If `False`, the dataframe with the same name is used
    and the process is limited to dropping unwanted fields.
    """

    tolerance: PositiveFloat = 0.0
    """Fraction of invalid fields above which result is considerd invalid."""


class Resource(Base):
    """Tabular data resource (`package.resources[...]`).

    See https://specs.frictionlessdata.io/tabular-data-resource.

    Examples:
        A simple example illustrates the conversion to SQLAlchemy objects.

        >>> fields = [{'name': 'x', 'type': 'year'}, {'name': 'y', 'type': 'string'}]
        >>> fkeys = [{'fields': ['x', 'y'], 'reference': {'resource': 'b', 'fields': ['x', 'y']}}]
        >>> schema = {'fields': fields, 'primary_key': ['x'], 'foreign_keys': fkeys}
        >>> resource = Resource(name='a', schema=schema)
        >>> table = resource.to_sql()
        >>> table.columns.x
        Column('x', Integer(), ForeignKey('b.x'), CheckConstraint(...), table=<a>, primary_key=True, nullable=False)
        >>> table.columns.y
        Column('y', Text(), ForeignKey('b.y'), CheckConstraint(...), table=<a>)

        To illustrate harvesting operations,
        say we have a resource with two fields - a primary key (`id`) and a data field -
        which we want to harvest from two different dataframes.

        >>> from pudl.metadata.helpers import unique, as_dict
        >>> fields = [
        ...     {'name': 'id', 'type': 'integer'},
        ...     {'name': 'x', 'type': 'integer', 'harvest': {'aggregate': unique, 'tolerance': 0.25}}
        ... ]
        >>> resource = Resource(**{
        ...     'name': 'a',
        ...     'harvest': {'harvest': True},
        ...     'schema': {'fields': fields, 'primary_key': ['id']}
        ... })
        >>> dfs = {
        ...     'a': pd.DataFrame({'id': [1, 1, 2, 2], 'x': [1, 1, 2, 2]}),
        ...     'b': pd.DataFrame({'id': [2, 3, 3], 'x': [3, 4, 4]})
        ... }

        Skip aggregation to access all the rows concatenated from the input dataframes.
        The names of the input dataframes are used as the index.

        >>> df, _ = resource.harvest_dfs(dfs, aggregate=False)
        >>> df
            id  x
        df
        a    1  1
        a    1  1
        a    2  2
        a    2  2
        b    2  3
        b    3  4
        b    3  4

        Field names and data types are enforced.

        >>> resource.to_pandas_dtypes() == df.dtypes.apply(str).to_dict()
        True

        Alternatively, aggregate by primary key
        (the default when :attr:`harvest`. `harvest=True`)
        and report aggregation errors.

        >>> df, report = resource.harvest_dfs(dfs)
        >>> df
               x
        id
        1      1
        2   <NA>
        3      4
        >>> report['stats']
        {'all': 2, 'invalid': 1, 'tolerance': 0.0, 'actual': 0.5}
        >>> report['fields']['x']['stats']
        {'all': 3, 'invalid': 1, 'tolerance': 0.25, 'actual': 0.33...}
        >>> report['fields']['x']['errors']
        id
        2    Not unique.
        Name: x, dtype: object

        Customize the error values in the error report.

        >>> error = lambda x, e: as_dict(x)
        >>> df, report = resource.harvest_dfs(
        ...    dfs, aggregate_kwargs={'raised': False, 'error': error}
        ... )
        >>> report['fields']['x']['errors']
        id
        2    {'a': [2, 2], 'b': [3]}
        Name: x, dtype: object

        Limit harvesting to the input dataframe of the same name
        by setting :attr:`harvest`. `harvest=False`.

        >>> resource.harvest.harvest = False
        >>> df, _ = resource.harvest_dfs(dfs, aggregate_kwargs={'raised': False})
        >>> df
            id  x
        df
        a    1  1
        a    1  1
        a    2  2
        a    2  2

        Harvesting can also handle conversion to longer time periods.
        Period harvesting requires primary key fields with a `datetime` data type,
        except for `year` fields which can be integer.

        >>> fields = [{'name': 'report_year', 'type': 'year'}]
        >>> resource = Resource(**{
        ...     'name': 'table', 'harvest': {'harvest': True},
        ...     'schema': {'fields': fields, 'primary_key': ['report_year']}
        ... })
        >>> df = pd.DataFrame({'report_date': ['2000-02-02', '2000-03-03']})
        >>> resource.format_df(df)
          report_year
        0  2000-01-01
        1  2000-01-01
        >>> df = pd.DataFrame({'report_year': [2000, 2000]})
        >>> resource.format_df(df)
          report_year
        0  2000-01-01
        1  2000-01-01
    """

    name: SnakeCase
    title: String = None
    description: String = None
    harvest: ResourceHarvest = {}
    schema_: Schema = pydantic.Field(alias="schema")
    contributors: list[Contributor] = []
    licenses: list[License] = []
    sources: list[DataSource] = []
    keywords: list[String] = []
    encoder: Encoder = None
    field_namespace: Literal[
        "eia",
        "epacems",
        "ferc1",
        "ferc714",
        "glue",
        "pudl",
        "ppe",
        "eia_bulk_elec",
    ] = None
    etl_group: Literal[
        "eia860",
        "eia861",
        "eia923",
        "entity_eia",
        "epacems",
        "ferc1",
        "ferc1_disabled",
        "ferc714",
        "glue",
        "outputs",
        "static_ferc1",
        "static_eia",
        "static_eia_disabled",
<<<<<<< HEAD
        "eia_bulk_elec",
=======
        "static_pudl",
>>>>>>> 161b4c62
    ] = None

    _check_unique = _validator(
        "contributors", "keywords", "licenses", "sources", fn=_check_unique
    )

    @pydantic.validator("schema_")
    def _check_harvest_primary_key(cls, value, values):  # noqa: N805
        if values["harvest"].harvest:
            if not value.primary_key:
                raise ValueError("Harvesting requires a primary key")
        return value

    @staticmethod
    def dict_from_id(x: str) -> dict:  # noqa: C901
        """Construct dictionary from PUDL identifier (`resource.name`).

        * `schema.fields`

          * Field names are expanded (:meth:`Field.from_id`).
          * Field attributes are replaced with any specific to the
            `resource.group` and `field.name`.

        * `sources`: Source ids are expanded (:meth:`Source.from_id`).
        * `licenses`: License ids are expanded (:meth:`License.from_id`).
        * `contributors`: Contributor ids are fetched by source ids,
          then expanded (:meth:`Contributor.from_id`).
        * `keywords`: Keywords are fetched by source ids.
        * `schema.foreign_keys`: Foreign keys are fetched by resource name.
        """
        obj = copy.deepcopy(RESOURCE_METADATA[x])
        obj["name"] = x
        schema = obj["schema"]
        # Expand fields
        if "fields" in schema:
            fields = []
            for name in schema["fields"]:
                # Lookup field by name
                value = Field.dict_from_id(name)
                # Update with any custom group-level metadata
                namespace = obj.get("field_namespace")
                if name in FIELD_METADATA_BY_GROUP.get(namespace, {}):
                    value = {**value, **FIELD_METADATA_BY_GROUP[namespace][name]}
                # Update with any custom resource-level metadata
                if name in FIELD_METADATA_BY_RESOURCE.get(x, {}):
                    value = {**value, **FIELD_METADATA_BY_RESOURCE[x][name]}
                fields.append(value)
            schema["fields"] = fields
        # Expand sources
        sources = obj.get("sources", [])
        obj["sources"] = [
            DataSource.from_id(value) for value in sources if value in SOURCES
        ]
        encoder = obj.get("encoder", None)
        obj["encoder"] = encoder
        # Expand licenses (assign CC-BY-4.0 by default)
        licenses = obj.get("licenses", ["cc-by-4.0"])
        obj["licenses"] = [License.dict_from_id(value) for value in licenses]
        # Lookup and insert contributors
        if "contributors" in schema:
            raise ValueError("Resource metadata contains explicit contributors")
        contributors = []
        for source in sources:
            if source in SOURCES:
                contributors.extend(DataSource.from_id(source).contributors)
        obj["contributors"] = set(contributors)
        # Lookup and insert keywords
        if "keywords" in schema:
            raise ValueError("Resource metadata contains explicit keywords")
        keywords = []
        for source in sources:
            if source in SOURCES:
                keywords.extend(DataSource.from_id(source).keywords)
        obj["keywords"] = sorted(set(keywords))
        # Insert foreign keys
        if "foreign_keys" in schema:
            raise ValueError("Resource metadata contains explicit foreign keys")
        schema["foreign_keys"] = FOREIGN_KEYS.get(x, [])
        # Delete foreign key rules
        if "foreign_key_rules" in schema:
            del schema["foreign_key_rules"]

        # Add encoders to columns as appropriate, based on FKs.
        # Foreign key relationships determine the set of codes to use
        for fk in obj["schema"]["foreign_keys"]:
            # Only referenced tables with an associated encoder indicate
            # that the column we're looking at should have an encoder
            # attached to it. All of these FK relationships must have simple
            # single-column keys.
            encoder = Encoder.dict_from_id(fk["reference"]["resource"])
            if len(fk["fields"]) != 1 and encoder:
                raise ValueError(
                    "Encoder for table with a composite primary key: "
                    f"{fk['reference']['resource']}"
                )
            if len(fk["fields"]) == 1 and encoder:
                # fk["fields"] is a one element list, get the one element:
                field = fk["fields"][0]
                for f in obj["schema"]["fields"]:
                    if f["name"] == field:
                        f["encoder"] = encoder
                        break

        return obj

    @classmethod
    def from_id(cls, x: str) -> "Resource":
        """Construct from PUDL identifier (`resource.name`)."""
        return cls(**cls.dict_from_id(x))

    def get_field(self, name: str) -> Field:
        """Return field with the given name if it's part of the Resources."""
        names = [field.name for field in self.schema.fields]
        if name not in names:
            raise KeyError(f"The field {name} is not part of the {self.name} schema.")
        return self.schema.fields[names.index(name)]

    def to_sql(
        self,
        metadata: sa.MetaData = None,
        check_types: bool = True,
        check_values: bool = True,
    ) -> sa.Table:
        """Return equivalent SQL Table."""
        if metadata is None:
            metadata = sa.MetaData()
        columns = [
            f.to_sql(
                check_types=check_types,
                check_values=check_values,
            )
            for f in self.schema.fields
        ]
        constraints = []
        if self.schema.primary_key:
            constraints.append(sa.PrimaryKeyConstraint(*self.schema.primary_key))
        for key in self.schema.foreign_keys:
            constraints.append(key.to_sql())
        return sa.Table(self.name, metadata, *columns, *constraints)

    def to_pyarrow(self) -> pa.Schema:
        """Construct a PyArrow schema for the resource."""
        fields = [field.to_pyarrow() for field in self.schema.fields]
        metadata = {
            "description": self.description,
            "primary_key": ",".join(self.schema.primary_key),
        }
        return pa.schema(fields=fields, metadata=metadata)

    def to_pandas_dtypes(self, **kwargs: Any) -> dict[str, str | pd.CategoricalDtype]:
        """Return Pandas data type of each field by field name.

        Args:
            kwargs: Arguments to :meth:`Field.to_pandas_dtype`.
        """
        return {f.name: f.to_pandas_dtype(**kwargs) for f in self.schema.fields}

    def match_primary_key(self, names: Iterable[str]) -> dict[str, str] | None:
        """Match primary key fields to input field names.

        An exact match is required unless :attr:`harvest` .`harvest=True`,
        in which case periodic names may also match a basename with a smaller period.

        Args:
            names: Field names.

        Raises:
            ValueError: Field names are not unique.
            ValueError: Multiple field names match primary key field.

        Returns:
            The name matching each primary key field (if any) as a :class:`dict`,
            or `None` if not all primary key fields have a match.

        Examples:
            >>> fields = [{'name': 'x_year', 'type': 'year'}]
            >>> schema = {'fields': fields, 'primary_key': ['x_year']}
            >>> resource = Resource(name='r', schema=schema)

            By default, when :attr:`harvest` .`harvest=False`,
            exact matches are required.

            >>> resource.harvest.harvest
            False
            >>> resource.match_primary_key(['x_month']) is None
            True
            >>> resource.match_primary_key(['x_year', 'x_month'])
            {'x_year': 'x_year'}

            When :attr:`harvest` .`harvest=True`,
            in the absence of an exact match,
            periodic names may also match a basename with a smaller period.

            >>> resource.harvest.harvest = True
            >>> resource.match_primary_key(['x_year', 'x_month'])
            {'x_year': 'x_year'}
            >>> resource.match_primary_key(['x_month'])
            {'x_month': 'x_year'}
            >>> resource.match_primary_key(['x_month', 'x_date'])
            Traceback (most recent call last):
            ValueError: ... {'x_month', 'x_date'} match primary key field 'x_year'
        """
        if len(names) != len(set(names)):
            raise ValueError("Field names are not unique")
        keys = self.schema.primary_key or []
        if self.harvest.harvest:
            remaining = set(names)
            matches = {}
            for key in keys:
                match = None
                if key in remaining:
                    # Use exact match if present
                    match = key
                elif split_period(key)[1]:
                    # Try periodic alternatives
                    periods = expand_periodic_column_names([key])
                    matching = remaining.intersection(periods)
                    if len(matching) > 1:
                        raise ValueError(
                            f"Multiple field names {matching} "
                            f"match primary key field '{key}'"
                        )
                    if len(matching) == 1:
                        match = list(matching)[0]
                if match:
                    matches[match] = key
                    remaining.remove(match)
        else:
            matches = {key: key for key in keys if key in names}
        return matches if len(matches) == len(keys) else None

    def format_df(self, df: pd.DataFrame = None, **kwargs: Any) -> pd.DataFrame:
        """Format a dataframe.

        Args:
            df: Dataframe to format.
            kwargs: Arguments to :meth:`Field.to_pandas_dtypes`.

        Returns:
            Dataframe with column names and data types matching the resource fields.
            Periodic primary key fields are snapped to the start of the desired period.
            If the primary key fields could not be matched to columns in `df`
            (:meth:`match_primary_key`) or if `df=None`, an empty dataframe is returned.
        """
        dtypes = self.to_pandas_dtypes(**kwargs)
        if df is None:
            return pd.DataFrame({n: pd.Series(dtype=d) for n, d in dtypes.items()})
        matches = self.match_primary_key(df.columns)
        if matches is None:
            # Primary key present but no matches were found
            return self.format_df()
        df = df.copy()
        # Rename periodic key columns (if any) to the requested period
        df.rename(columns=matches, inplace=True)
        # Cast integer year fields to datetime
        for field in self.schema.fields:
            if (
                field.type == "year"
                and field.name in df
                and pd.api.types.is_integer_dtype(df[field.name])
            ):
                df[field.name] = pd.to_datetime(df[field.name], format="%Y")
            if pd.api.types.is_categorical_dtype(dtypes[field.name]):
                if not all(
                    value in dtypes[field.name].categories
                    for value in df[field.name].dropna().unique()
                ):
                    logger.warning(
                        f"Values in {field.name} column are not included in "
                        "categorical values in field enum constraint "
                        "and will be converted to nulls."
                    )
        df = (
            # Reorder columns and insert missing columns
            df.reindex(columns=dtypes.keys(), copy=False)
            # Coerce columns to correct data type
            .astype(dtypes, copy=False)
        )
        # Convert periodic key columns to the requested period
        for df_key, key in matches.items():
            _, period = split_period(key)
            if period and df_key != key:
                df[key] = PERIODS[period](df[key])
        return df

    def aggregate_df(
        self, df: pd.DataFrame, raised: bool = False, error: Callable = None
    ) -> tuple[pd.DataFrame, dict]:
        """Aggregate dataframe by primary key.

        The dataframe is grouped by primary key fields
        and aggregated with the aggregate function of each field
        (:attr:`schema_`. `fields[*].harvest.aggregate`).

        The report is formatted as follows:

        * `valid` (bool): Whether resouce is valid.
        * `stats` (dict): Error statistics for resource fields.
        * `fields` (dict):

          * `<field_name>` (str)

            * `valid` (bool): Whether field is valid.
            * `stats` (dict): Error statistics for field groups.
            * `errors` (:class:`pandas.Series`): Error values indexed by primary key.

          * ...

        Each `stats` (dict) contains the following:

        * `all` (int): Number of entities (field or field group).
        * `invalid` (int): Invalid number of entities.
        * `tolerance` (float): Fraction of invalid entities below which
          parent entity is considered valid.
        * `actual` (float): Actual fraction of invalid entities.

        Args:
            df: Dataframe to aggregate. It is assumed to have column names and
              data types matching the resource fields.
            raised: Whether aggregation errors are raised or
               replaced with :obj:`np.nan` and returned in an error report.
            error: A function with signature `f(x, e) -> Any`,
              where `x` are the original field values as a :class:`pandas.Series`
              and `e` is the original error.
              If provided, the returned value is reported instead of `e`.

        Raises:
            ValueError: A primary key is required for aggregating.

        Returns:
            The aggregated dataframe indexed by primary key fields,
            and an aggregation report (descripted above)
            that includes all aggregation errors and whether the result
            meets the resource's and fields' tolerance.
        """
        if not self.schema.primary_key:
            raise ValueError("A primary key is required for aggregating")
        aggfuncs = {
            f.name: f.harvest.aggregate
            for f in self.schema.fields
            if f.name not in self.schema.primary_key
        }
        df, report = groupby_aggregate(
            df,
            by=self.schema.primary_key,
            aggfuncs=aggfuncs,
            raised=raised,
            error=error,
        )
        report = self._build_aggregation_report(df, report)
        return df, report

    def _build_aggregation_report(self, df: pd.DataFrame, errors: dict) -> dict:
        """Build report from aggregation errors.

        Args:
            df: Harvested dataframe (see :meth:`harvest_dfs`).
            errors: Aggregation errors (see :func:`groupby_aggregate`).

        Returns:
            Aggregation report, as described in :meth:`aggregate_df`.
        """
        nrows, ncols = df.reset_index().shape
        freports = {}
        for field in self.schema.fields:
            if field.name in errors:
                nerrors = errors[field.name].size
            else:
                nerrors = 0
            stats = {
                "all": nrows,
                "invalid": nerrors,
                "tolerance": field.harvest.tolerance,
                "actual": nerrors / nrows if nrows else 0,
            }
            freports[field.name] = {
                "valid": stats["actual"] <= stats["tolerance"],
                "stats": stats,
                "errors": errors.get(field.name, None),
            }
        nerrors = sum(not f["valid"] for f in freports.values())
        stats = {
            "all": ncols,
            "invalid": nerrors,
            "tolerance": self.harvest.tolerance,
            "actual": nerrors / ncols,
        }
        return {
            "valid": stats["actual"] <= stats["tolerance"],
            "stats": stats,
            "fields": freports,
        }

    def harvest_dfs(
        self,
        dfs: dict[str, pd.DataFrame],
        aggregate: bool = None,
        aggregate_kwargs: dict[str, Any] = {},
        format_kwargs: dict[str, Any] = {},
    ) -> tuple[pd.DataFrame, dict]:
        """Harvest from named dataframes.

        For standard resources (:attr:`harvest`. `harvest=False`), the columns
        matching all primary key fields and any data fields are extracted from
        the input dataframe of the same name.

        For harvested resources (:attr:`harvest`. `harvest=True`), the columns
        matching all primary key fields and any data fields are extracted from
        each compatible input dataframe, and concatenated into a single
        dataframe.  Periodic key fields (e.g. 'report_month') are matched to any
        column of the same name with an equal or smaller period (e.g.
        'report_day') and snapped to the start of the desired period.

        If `aggregate=False`, rows are indexed by the name of the input dataframe.
        If `aggregate=True`, rows are indexed by primary key fields.

        Args:
            dfs: Dataframes to harvest.
            aggregate: Whether to aggregate the harvested rows by their primary key.
                By default, this is `True` if `self.harvest.harvest=True` and
                `False` otherwise.
            aggregate_kwargs: Optional arguments to :meth:`aggregate_df`.
            format_kwargs: Optional arguments to :meth:`format_df`.

        Returns:
            A dataframe harvested from the dataframes, with column names and
            data types matching the resource fields, alongside an aggregation
            report.
        """
        if aggregate is None:
            aggregate = self.harvest.harvest
        if self.harvest.harvest:
            # Harvest resource from all inputs where all primary key fields are present
            samples = {}
            for name, df in dfs.items():
                samples[name] = self.format_df(df, **format_kwargs)
                # Pass input names to aggregate via the index
                samples[name].index = pd.Index([name] * len(samples[name]), name="df")
            df = pd.concat(samples.values())
        elif self.name in dfs:
            # Subset resource from input of same name
            df = self.format_df(dfs[self.name], **format_kwargs)
            # Pass input names to aggregate via the index
            df.index = pd.Index([self.name] * df.shape[0], name="df")
        else:
            return self.format_df(df=None, **format_kwargs), {}
        if aggregate:
            return self.aggregate_df(df, **aggregate_kwargs)
        return df, {}

    def to_rst(self, docs_dir: DirectoryPath, path: str) -> None:
        """Output to an RST file."""
        template = _get_jinja_environment(docs_dir).get_template("resource.rst.jinja")
        rendered = template.render(resource=self)
        Path(path).write_text(rendered)

    def encode(self, df: pd.DataFrame) -> pd.DataFrame:
        """Standardize coded columns using the foreign column they refer to."""
        for field in self.schema.fields:
            if field.encoder and field.name in df.columns:
                logger.info(f"Recoding {self.name}.{field.name}")
                df[field.name] = field.encoder.encode(
                    col=df[field.name], dtype=field.to_pandas_dtype()
                )
        return df


# ---- Package ---- #


class Package(Base):
    """Tabular data package.

    See https://specs.frictionlessdata.io/data-package.

    Examples:
        Foreign keys between resources are checked for completeness and consistency.

        >>> fields = [{'name': 'x', 'type': 'year'}, {'name': 'y', 'type': 'string'}]
        >>> fkey = {'fields': ['x', 'y'], 'reference': {'resource': 'b', 'fields': ['x', 'y']}}
        >>> schema = {'fields': fields, 'primary_key': ['x'], 'foreign_keys': [fkey]}
        >>> a = Resource(name='a', schema=schema)
        >>> b = Resource(name='b', schema=Schema(fields=fields, primary_key=['x']))
        >>> Package(name='ab', resources=[a, b])
        Traceback (most recent call last):
        ValidationError: ...
        >>> b.schema.primary_key = ['x', 'y']
        >>> package = Package(name='ab', resources=[a, b])

        SQL Alchemy can sort tables, based on foreign keys,
        in the order in which they need to be loaded into a database.

        >>> metadata = package.to_sql()
        >>> [table.name for table in metadata.sorted_tables]
        ['b', 'a']
    """

    name: String
    title: String = None
    description: String = None
    keywords: list[String] = []
    homepage: HttpUrl = "https://catalyst.coop/pudl"
    created: Datetime = datetime.datetime.utcnow()
    contributors: list[Contributor] = []
    sources: list[DataSource] = []
    licenses: list[License] = []
    resources: StrictList(Resource)

    @pydantic.validator("resources")
    def _check_foreign_keys(cls, value):  # noqa: N805
        rnames = [resource.name for resource in value]
        errors = []
        for resource in value:
            for foreign_key in resource.schema.foreign_keys:
                rname = foreign_key.reference.resource
                tag = f"[{resource.name} -> {rname}]"
                if rname not in rnames:
                    errors.append(f"{tag}: Reference not found")
                    continue
                reference = value[rnames.index(rname)]
                if not reference.schema.primary_key:
                    errors.append(f"{tag}: Reference missing primary key")
                    continue
                missing = [
                    x
                    for x in foreign_key.reference.fields
                    if x not in reference.schema.primary_key
                ]
                if missing:
                    errors.append(f"{tag}: Reference primary key missing {missing}")
        if errors:
            raise ValueError(
                format_errors(*errors, title="Foreign keys", pydantic=True)
            )
        return value

    @pydantic.root_validator(skip_on_failure=True)
    def _populate_from_resources(cls, values):  # noqa: N805
        for key in ("keywords", "contributors", "sources", "licenses"):
            values[key] = _unique(
                values[key], *[getattr(r, key) for r in values["resources"]]
            )
        return values

    @classmethod
    @lru_cache
    def from_resource_ids(  # noqa: C901
        cls,
        resource_ids: tuple[str] = tuple(sorted(RESOURCE_METADATA)),
        resolve_foreign_keys: bool = False,
    ) -> "Package":
        """Construct a collection of Resources from PUDL identifiers (`resource.name`).

        Identify any fields that have foreign key relationships referencing the
        coding tables defined in :mod:`pudl.metadata.codes` and if so, associate the
        coding table's encoder with those columns for later use cleaning them up.

        The result is cached, since we so often need to generate the metdata for
        the full collection of PUDL tables.

        Args:
            resource_ids: Resource PUDL identifiers (`resource.name`). Needs to
                be a Tuple so that the set of identifiers is hashable, allowing
                return value caching through lru_cache.
            resolve_foreign_keys: Whether to add resources as needed based on
                foreign keys.
        """
        resources = [Resource.dict_from_id(x) for x in resource_ids]
        if resolve_foreign_keys:
            # Add missing resources based on foreign keys
            names = list(resource_ids)
            i = 0
            while i < len(resources):
                for resource in resources[i:]:
                    for key in resource["schema"].get("foreign_keys", []):
                        name = key.get("reference", {}).get("resource")
                        if name and name not in names:
                            names.append(name)
                i = len(resources)
                if len(names) > i:
                    resources += [Resource.dict_from_id(x) for x in names[i:]]

        return cls(name="pudl", resources=resources)

    def get_resource(self, name: str) -> Resource:
        """Return the resource with the given name if it is in the Package."""
        names = [resource.name for resource in self.resources]
        return self.resources[names.index(name)]

    def to_rst(self, docs_dir: DirectoryPath, path: str) -> None:
        """Output to an RST file."""
        template = _get_jinja_environment(docs_dir).get_template("package.rst.jinja")
        rendered = template.render(package=self)
        if path:
            Path(path).write_text(rendered)
        else:
            sys.stdout.write(rendered)

    def to_sql(
        self,
        check_types: bool = True,
        check_values: bool = True,
    ) -> sa.MetaData:
        """Return equivalent SQL MetaData."""
        metadata = sa.MetaData()
        for resource in self.resources:
            _ = resource.to_sql(
                metadata,
                check_types=check_types,
                check_values=check_values,
            )
        return metadata


class CodeMetadata(Base):
    """A list of Encoders for standardizing and documenting categorical codes.

    Used to export static coding metadata to PUDL documentation automatically
    """

    encoder_list: list[Encoder] = []

    @classmethod
    def from_code_ids(cls, code_ids: Iterable[str]) -> "CodeMetadata":
        """Construct a list of encoders from code dictionaries.

        Args:
            code_ids: A list of Code PUDL identifiers, keys to entries in the
                CODE_METADATA dictionary.
        """
        encoder_list = []
        for name in code_ids:
            if name in CODE_METADATA:
                encoder_list.append(Encoder.from_code_id(name))
        return cls(encoder_list=encoder_list)

    def to_rst(
        self, top_dir: DirectoryPath, csv_subdir: DirectoryPath, rst_path: str
    ) -> None:
        """Iterate through encoders and output to an RST file."""
        with Path(rst_path).open("w") as f:
            for idx, encoder in enumerate(self.encoder_list):
                header = idx == 0
                rendered = encoder.to_rst(
                    top_dir=top_dir, csv_subdir=csv_subdir, is_header=header
                )
                f.write(rendered)


class DatasetteMetadata(Base):
    """A collection of Data Sources and Resources for metadata export.

    Used to create metadata YAML file to accompany Datasette.
    """

    data_sources: list[DataSource]
    resources: list[Resource] = Package.from_resource_ids().resources
    label_columns: dict[str, str] = {
        "plants_entity_eia": "plant_name_eia",
        "plants_ferc1": "plant_name_ferc1",
        "plants_pudl": "plant_name_pudl",
        "utilities_entity_eia": "utility_name_eia",
        "utilities_ferc1": "utility_name_ferc1",
        "utilities_pudl": "utility_name_pudl",
    }

    @classmethod
    def from_data_source_ids(
        cls,
        data_source_ids: Iterable[str] = [
            "pudl",
            "ferc1",
            "eia860",
            "eia860m",
            "eia923",
        ],
        extra_etl_groups: Iterable[str] = [
            "entity_eia",
            "glue",
            "static_eia",
            "static_ferc1",
        ],
    ) -> "DatasetteMetadata":
        """Construct a dictionary of DataSources from data source names.

        Create dictionary of first and last year or year-month for each source.

        Args:
            data_source_ids: ids of data sources currently included in Datasette
            extra_etl_groups: ETL groups with resources that should be included
        """
        # Compile a list of DataSource objects for use in the template
        data_sources = [DataSource.from_id(ds_id) for ds_id in data_source_ids]

        # Instantiate all possible resources in a Package:
        pkg = Package.from_resource_ids()
        # Grab a list of just the resources we want to output:
        resources = [
            res
            for res in pkg.resources
            if res.etl_group in data_source_ids + extra_etl_groups
        ]
        return cls(data_sources=data_sources, resources=resources)

    def to_yaml(self, path: str = None) -> None:
        """Output database, table, and column metadata to YAML file."""
        template = _get_jinja_environment().get_template("datasette-metadata.yml.jinja")
        rendered = template.render(
            license=LICENSES["cc-by-4.0"],
            data_sources=self.data_sources,
            resources=self.resources,
            label_columns=self.label_columns,
        )
        if path:
            Path(path).write_text(rendered)
        else:
            sys.stdout.write(rendered)<|MERGE_RESOLUTION|>--- conflicted
+++ resolved
@@ -1172,11 +1172,8 @@
         "static_ferc1",
         "static_eia",
         "static_eia_disabled",
-<<<<<<< HEAD
         "eia_bulk_elec",
-=======
         "static_pudl",
->>>>>>> 161b4c62
     ] = None
 
     _check_unique = _validator(
