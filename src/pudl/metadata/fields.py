"""Field metadata."""
from typing import Any, Dict

from pytz import all_timezones

from .codes import ENERGY_SOURCES_EIA
from .constants import SOURCES
from .enums import (CANADA_PROVINCES_TERRITORIES, CUSTOMER_CLASSES,
                    EPACEMS_MEASUREMENT_CODES, EPACEMS_STATES, FUEL_CLASSES,
                    NERC_REGIONS, RELIABILITY_STANDARDS, REVENUE_CLASSES,
                    RTO_CLASSES, TECH_CLASSES, US_STATES_TERRITORIES)
from .labels import (COALMINE_TYPES_EIA, ENTITY_TYPES, ESTIMATED_OR_ACTUAL,
                     MOMENTARY_INTERRUPTIONS, POWER_PURCHASE_TYPES_FERC1)

FIELD_METADATA: Dict[str, Dict[str, Any]] = {
    "active": {
        "type": "boolean",
        "description": "Indicates whether or not the dataset has been pulled into PUDL by the extract transform load process."
    },
    "actual_peak_demand_savings_mw": {
        "type": "number"
    },
    "address_2": {
        "type": "string"
    },
    "advanced_metering_infrastructure": {
        "type": "integer"
    },
    "alternative_fuel_vehicle_2_activity": {
        "type": "boolean"
    },
    "alternative_fuel_vehicle_activity": {
        "type": "boolean"
    },
    "amount_type": {
        "type": "string",
        "description": "String indicating which original FERC Form 1 column the listed amount came from. Each field should have one (potentially NA) value of each type for each utility in each year, and the ending_balance should equal the sum of starting_balance, additions, retirements, adjustments, and transfers.",
        "constraints": {
            "enum": [
                "starting_balance",
                "retirements",
                "transfers",
                "adjustments",
                "ending_balance",
                "additions"
            ]
        }
    },
    "annual_indirect_program_cost": {
        "type": "number"
    },
    "annual_total_cost": {
        "type": "number"
    },
    "ash_content_pct": {
        "type": "number",
        "description": "Ash content percentage by weight to the nearest 0.1 percent."
    },
    "ash_impoundment": {
        "type": "boolean",
        "description": "Is there an ash impoundment (e.g. pond, reservoir) at the plant?",
        # TODO: Is this really boolean? Or do we have non-null strings that mean False?
    },
    "ash_impoundment_lined": {
        "type": "boolean",
        "description": "If there is an ash impoundment at the plant, is the impoundment lined?"
        # TODO: Is this really boolean? Or do we have non-null strings that mean False?
    },
    "ash_impoundment_status": {
        "type": "string",
        "description": "If there is an ash impoundment at the plant, the ash impoundment status as of December 31 of the reporting year."
    },
    "asset_retirement_cost": {
        "type": "number",
        "description": "Asset retirement cost (USD)."
    },
    "associated_combined_heat_power": {
        "type": "boolean",
        "description": "Indicates whether the generator is associated with a combined heat and power system"
    },
    "attention_line": {
        "type": "string"
    },
    "automated_meter_reading": {
        "type": "integer"
    },
    "avg_num_employees": {
        "type": "number"
    },
    "backup_capacity_mw": {
        "type": "number"
    },
    "balancing_authority_code_eia": {
        "type": "string",
        "description": "The plant's balancing authority code."
    },
    "balancing_authority_id_eia": {
        "type": "integer"
    },
    "balancing_authority_name_eia": {
        "type": "string",
        "description": "The plant's balancing authority name."
    },
    "bga_source": {
        "type": "string",
        "description": "The source from where the unit_id_pudl is compiled. The unit_id_pudl comes directly from EIA 860, or string association (which looks at all the boilers and generators that are not associated with a unit and tries to find a matching string in the respective collection of boilers or generator), or from a unit connection (where the unit_id_eia is employed to find additional boiler generator connections)."
    },
    "billing_demand_mw": {
        "type": "number",
        "description": "Monthly average billing demand (for requirements purchases, and any transactions involving demand charges). In megawatts."
    },
    "boiler_id": {
        "type": "string",
        "description": "Alphanumeric boiler ID.",
    },
    "bunded_activity": {
        "type": "boolean"
    },
    "business_model": {
        "type": "string",
        "constraints": {
            "enum": ["retail", "energy_services"]
        }
    },
    "buy_distribution_activity": {
        "type": "boolean"
    },
    "buying_transmission_activity": {
        "type": "boolean"
    },
    "bypass_heat_recovery": {
        "type": "boolean",
        "description": "Can this generator operate while bypassing the heat recovery steam generator?"
    },
    "caidi_w_major_event_dats_minutes": {
        "type": "number"
    },
    "caidi_w_major_event_days_minus_loss_of_service_minutes": {
        "type": "number"
    },
    "caidi_wo_major_event_days_minutes": {
        "type": "number"
    },
    "capacity_mw": {
        "type": "number",
        "description": "Total installed (nameplate) capacity, in megawatts.",
        # TODO: Disambiguate if necessary. Does this mean different things in
        # different tables? It shows up in a lot of places.
    },
    "capex_equipment": {
        "type": "number",
        "description": "Cost of plant: equipment (USD)."
    },
    "capex_equipment_electric": {
        "type": "number",
        "description": "Cost of plant: accessory electric equipment (USD)."
    },
    "capex_equipment_misc": {
        "type": "number",
        "description": "Cost of plant: miscellaneous power plant equipment (USD)."
    },
    "capex_facilities": {
        "type": "number",
        "description": "Cost of plant: reservoirs, dams, and waterways (USD)."
    },
    "capex_land": {
        "type": "number",
        "description": "Cost of plant: land and land rights (USD)."
    },
    "capex_per_mw": {
        "type": "number",
        "description": "Cost of plant per megawatt of installed (nameplate) capacity. Nominal USD.",
    },
    "capex_roads": {
        "type": "number",
        "description": "Cost of plant: roads, railroads, and bridges (USD)."
    },
    "capex_structures": {
        "type": "number",
        "description": "Cost of plant: structures and improvements (USD)."
    },
    "capex_total": {
        "type": "number",
        "description": "Total cost of plant (USD)."
    },
    "capex_wheels_turbines_generators": {
        "type": "number",
        "description": "Cost of plant: water wheels, turbines, and generators (USD)."
    },
    "carbon_capture": {
        "type": "boolean",
        "description": "Indicates whether the generator uses carbon capture technology."
    },
    "chlorine_content_ppm": {
        "type": "number"
    },
    "circuits_with_voltage_optimization": {
        "type": "integer"
    },
    "city": {
        "type": "string",
        # TODO: Disambiguate column. City means different things in different tables.
    },
    "co2_mass_measurement_code": {
        "type": "string",
        "description": "Identifies whether the reported value of emissions was measured, calculated, or measured and substitute.",
        "constraints": {
            "enum": EPACEMS_MEASUREMENT_CODES
        }
    },
    "co2_mass_tons": {
        "type": "number",
        "description": "Carbon dioxide emissions in short tons."
    },
    "code": {
        "type": "string",
        "description": "Originally reported short code.",
    },
    "cofire_fuels": {
        "type": "boolean",
        "description": "Can the generator co-fire fuels?."
    },
    "coincident_peak_demand_mw": {
        "type": "number",
        "description": "Average monthly coincident peak (CP) demand (for requirements purchases, and any transactions involving demand charges). Monthly CP demand is the metered demand during the hour (60-minute integration) in which the supplier's system reaches its monthly peak. In megawatts."
    },
    "construction_type": {
        "type": "string",
        "description": "Type of plant construction ('outdoor', 'semioutdoor', or 'conventional'). Categorized by PUDL based on our best guess of intended value in FERC1 freeform strings.",
        "constraints": {
            "enum": ["", "unknown", "conventional", "outdoor", "semioutdoor"]
        }
    },
    "construction_year": {
        "type": "year",
        "description": "Year the plant's oldest still operational unit was built.",
    },
    "consumed_by_facility_mwh": {
        "type": "number"
    },
    "consumed_by_respondent_without_charge_mwh": {
        "type": "number"
    },
    "contact_firstname": {
        "type": "string",
        "description": "First name of utility contact 1."
    },
    "contact_firstname_2": {
        "type": "string",
        "description": "First name of utility contact 2."
    },
    "contact_lastname": {
        "type": "string",
        "description": "Last name of utility contact 1."
    },
    "contact_lastname_2": {
        "type": "string",
        "description": "Last name of utility contact 2."
    },
    "contact_title": {
        "type": "string",
        "description": "Title of of utility contact 1."
    },
    "contact_title_2": {
        "type": "string",
        "description": "Title of utility contact 2."
    },
    "contract_expiration_date": {
        "type": "date",
        "description": "Date contract expires.Format:  MMYY."
    },
    "contract_type_code": {
        "type": "string",
        "description": "Purchase type under which receipts occurred in the reporting month. C: Contract, NC: New Contract, S: Spot Purchase, T: Tolling Agreement.",
        "constraints": {
            "enum": ["S", "C", "NC", "T"]
        }
    },
    "county": {
        "type": "string",
        "description": "The plant's county."
    },
    "county_id_fips": {
        "type": "string",
        "description": "County ID from the Federal Information Processing Standard Publication 6-4."
        # TODO: Add pattern & length constraint.
    },
    "credits_or_adjustments": {
        "type": "number"
    },
    "critical_peak_pricing": {
        "type": "boolean"
    },
    "critical_peak_rebate": {
        "type": "boolean"
    },
    "current_planned_operating_date": {
        "type": "date",
        "description": "The most recently updated effective date on which the generator is scheduled to start operation"
    },
    "customer_class": {
        "type": "string",
        "constraints": {
            "enum": CUSTOMER_CLASSES
        }
    },
    "customer_incentives_cost": {
        "type": "number"
    },
    "customer_incentives_incremental_cost": {
        "type": "number"
    },
    "customer_incentives_incremental_life_cycle_cost": {
        "type": "number"
    },
    "customer_other_costs_incremental_life_cycle_cost": {
        "type": "number"
    },
    "customers": {
        "type": "number"
    },
    "daily_digital_access_customers": {
        "type": "integer"
    },
    "data_observed": {
        "type": "boolean"
    },
    "data_source": {
        "type": "string",
        "description": "Source of EIA 860 data. Either Annual EIA 860 or the year-to-date updates from EIA 860M.",
        "constraints": {
            "enum": ["eia860", "eia860m"]
        },
    },
    "datasource": {
        "type": "string",
        "description": "Code identifying a dataset available within PUDL.",
        "constraints": {
            "enum": list(SOURCES)
        }
    },
    "datum": {
        "type": "string",
        "description": "Geodetic coordinate system identifier (e.g. NAD27, NAD83, or WGS84)."
    },
    "deliver_power_transgrid": {
        "type": "boolean",
        "description": "Indicate whether the generator can deliver power to the transmission grid."
    },
    "delivered_mwh": {
        "type": "number",
        "description": "Gross megawatt-hours delivered in power exchanges and used as the basis for settlement."
    },
    "delivery_customers": {
        "type": "number"
    },
    "demand_annual_mwh": {
        "type": "number"
    },
    "demand_charges": {
        "type": "number",
        "description": "Demand charges (USD)."
    },
    "demand_mwh": {
        "type": "number"
    },
    "description": {
        "type": "string",
        "description": "Long human-readable description of the meaning of a code/label.",
    },
    "ferc_account_description": {
        "type": "string",
    },
    "direct_load_control_customers": {
        "type": "integer"
    },
    "distributed_generation": {
        "type": "boolean",
        "description": "Whether the generator is considered distributed generation",
    },
    "distributed_generation_owned_capacity_mw": {
        "type": "number"
    },
    "distribution_acct360_land": {
        "type": "number",
        "description": "FERC Account 360: Distribution Plant Land and Land Rights."
    },
    "distribution_acct361_structures": {
        "type": "number",
        "description": "FERC Account 361: Distribution Plant Structures and Improvements."
    },
    "distribution_acct362_station_equip": {
        "type": "number",
        "description": "FERC Account 362: Distribution Plant Station Equipment."
    },
    "distribution_acct363_storage_battery_equip": {
        "type": "number",
        "description": "FERC Account 363: Distribution Plant Storage Battery Equipment."
    },
    "distribution_acct364_poles_towers": {
        "type": "number",
        "description": "FERC Account 364: Distribution Plant Poles, Towers, and Fixtures."
    },
    "distribution_acct365_overhead_conductors": {
        "type": "number",
        "description": "FERC Account 365: Distribution Plant Overhead Conductors and Devices."
    },
    "distribution_acct366_underground_conduit": {
        "type": "number",
        "description": "FERC Account 366: Distribution Plant Underground Conduit."
    },
    "distribution_acct367_underground_conductors": {
        "type": "number",
        "description": "FERC Account 367: Distribution Plant Underground Conductors and Devices."
    },
    "distribution_acct368_line_transformers": {
        "type": "number",
        "description": "FERC Account 368: Distribution Plant Line Transformers."
    },
    "distribution_acct369_services": {
        "type": "number",
        "description": "FERC Account 369: Distribution Plant Services."
    },
    "distribution_acct370_meters": {
        "type": "number",
        "description": "FERC Account 370: Distribution Plant Meters."
    },
    "distribution_acct371_customer_installations": {
        "type": "number",
        "description": "FERC Account 371: Distribution Plant Installations on Customer Premises."
    },
    "distribution_acct372_leased_property": {
        "type": "number",
        "description": "FERC Account 372: Distribution Plant Leased Property on Customer Premises."
    },
    "distribution_acct373_street_lighting": {
        "type": "number",
        "description": "FERC Account 373: Distribution PLant Street Lighting and Signal Systems."
    },
    "distribution_acct374_asset_retirement": {
        "type": "number",
        "description": "FERC Account 374: Distribution Plant Asset Retirement Costs."
    },
    "distribution_activity": {
        "type": "boolean"
    },
    "distribution_circuits": {
        "type": "integer"
    },
    "distribution_total": {
        "type": "number",
        "description": "Distribution Plant Total (FERC Accounts 360-374)."
    },
    "duct_burners": {
        "type": "boolean",
        "description": "Indicates whether the unit has duct-burners for supplementary firing of the turbine exhaust gas"
    },
    "eia_code": {
        "type": "integer"
    },
    "electric_plant": {
        "type": "number",
        "description": "Electric Plant In Service (USD)."
    },
    "electric_plant_in_service_total": {
        "type": "number",
        "description": "Total Electric Plant in Service (FERC Accounts 101, 102, 103 and 106)"
    },
    "electric_plant_purchased_acct102": {
        "type": "number",
        "description": "FERC Account 102: Electric Plant Purchased."
    },
    "electric_plant_sold_acct102": {
        "type": "number",
        "description": "FERC Account 102: Electric Plant Sold (Negative)."
    },
    "energy_charges": {
        "type": "number",
        "description": "Energy charges (USD)."
    },
    "energy_displaced_mwh": {
        "type": "number"
    },
    "energy_efficiency_annual_actual_peak_reduction_mw": {
        "type": "number"
    },
    "energy_efficiency_annual_cost": {
        "type": "number"
    },
    "energy_efficiency_annual_effects_mwh": {
        "type": "number"
    },
    "energy_efficiency_annual_incentive_payment": {
        "type": "number"
    },
    "energy_efficiency_incremental_actual_peak_reduction_mw": {
        "type": "number"
    },
    "energy_efficiency_incremental_effects_mwh": {
        "type": "number"
    },
    "energy_savings_estimates_independently_verified": {
        "type": "boolean"
    },
    "energy_savings_independently_verified": {
        "type": "boolean"
    },
    "energy_savings_mwh": {
        "type": "number"
    },
    "energy_served_ami_mwh": {
        "type": "number"
    },
    "energy_source": {
        "type": "string"
    },
    "energy_source_code": {
        "type": "string",
        "description": "The fuel code associated with the fuel receipt. Two or three character alphanumeric."
    },
    "energy_source_1_transport_1": {
        "type": "string",
        "description": "Primary mode of transport for energy source 1.",
<<<<<<< HEAD
=======
        "constraints": {
            "enum": list(set(FUEL_TRANSPORTATION_MODES_EIA.keys()))
        }
>>>>>>> 9b8a672d
    },
    "energy_source_1_transport_2": {
        "type": "string",
        "description": "Secondary mode of transport for energy source 1.",
<<<<<<< HEAD
=======
        "constraints": {
            "enum": list(set(FUEL_TRANSPORTATION_MODES_EIA.keys()))
        }
>>>>>>> 9b8a672d
    },
    "energy_source_1_transport_3": {
        "type": "string",
        "description": "Tertiary mode of transport for energy source 1.",
<<<<<<< HEAD
=======
        "constraints": {
            "enum": list(set(FUEL_TRANSPORTATION_MODES_EIA.keys()))
        }
>>>>>>> 9b8a672d
    },
    "energy_source_2_transport_1": {
        "type": "string",
        "description": "Primary mode of transport for energy source 2.",
<<<<<<< HEAD
=======
        "constraints": {
            "enum": list(set(FUEL_TRANSPORTATION_MODES_EIA.keys()))
        }
>>>>>>> 9b8a672d
    },
    "energy_source_2_transport_2": {
        "type": "string",
        "description": "Secondary mode of transport for energy source 2.",
<<<<<<< HEAD
=======
        "constraints": {
            "enum": list(set(FUEL_TRANSPORTATION_MODES_EIA.keys()))
        }
>>>>>>> 9b8a672d
    },
    "energy_source_2_transport_3": {
        "type": "string",
        "description": "Tertiary mode of transport for energy source 2.",
<<<<<<< HEAD
=======
        "constraints": {
            "enum": list(set(FUEL_TRANSPORTATION_MODES_EIA.keys()))
        }
>>>>>>> 9b8a672d
    },
    "energy_source_code_1": {
        "type": "string",
        "description": "The code representing the most predominant type of energy that fuels the generator."
    },
    "energy_source_code_2": {
        "type": "string",
        "description": "The code representing the second most predominant type of energy that fuels the generator"
    },
    "energy_source_code_3": {
        "type": "string",
        "description": "The code representing the third most predominant type of energy that fuels the generator"
    },
    "energy_source_code_4": {
        "type": "string",
        "description": "The code representing the fourth most predominant type of energy that fuels the generator"
    },
    "energy_source_code_5": {
        "type": "string",
        "description": "The code representing the fifth most predominant type of energy that fuels the generator"
    },
    "energy_source_code_6": {
        "type": "string",
        "description": "The code representing the sixth most predominant type of energy that fuels the generator"
    },
    "energy_storage": {
        "type": "boolean",
        "description": "Indicates if the facility has energy storage capabilities."
        # TODO: Is this really boolean? Or do we have non-null strings that mean False?
    },
    "energy_used_for_pumping_mwh": {
        "type": "number",
        "description": "Energy used for pumping, in megawatt-hours."
    },
    "entity_type": {
        "type": "string",
        "description": "Entity type of principal owner.",
        "constraints": {
            "enum": list(ENTITY_TYPES.values())
        }
    },
    "estimated_or_actual_capacity_data": {
        "type": "string",
        "constraints": {
            "enum": list(ESTIMATED_OR_ACTUAL.values())
        }
    },
    "estimated_or_actual_fuel_data": {
        "type": "string",
        "constraints": {
            "enum": list(ESTIMATED_OR_ACTUAL.values())
        }
    },
    "estimated_or_actual_tech_data": {
        "type": "string",
        "constraints": {
            "enum": list(ESTIMATED_OR_ACTUAL.values())
        }
    },
    "exchange_energy_delivered_mwh": {
        "type": "number"
    },
    "exchange_energy_recieved_mwh": {
        "type": "number"
    },
    "experimental_plant_acct103": {
        "type": "number",
        "description": "FERC Account 103: Experimental Plant Unclassified."
    },
    "facility_id": {
        "type": "integer",
        "description": "New EPA plant ID."
    },
    "ferc_account_id": {
        "type": "string",
        "description": "Account number, from FERC's Uniform System of Accounts for Electric Plant. Also includes higher level labeled categories."
    },
    "ferc_cogen_docket_no": {
        "type": "string",
        "description": "The docket number relating to the FERC qualifying facility cogenerator status."
    },
    "ferc_cogen_status": {
        "type": "boolean",
        "description": "Indicates whether the plant has FERC qualifying facility cogenerator status."
        # TODO: Is this really boolean? Or do we have non-null strings that mean False?
    },
    "ferc_exempt_wholesale_generator": {
        "type": "boolean",
        "description": "Indicates whether the plant has FERC qualifying facility exempt wholesale generator status"
        # TODO: Is this really boolean? Or do we have non-null strings that mean False?
    },
    "ferc_exempt_wholesale_generator_docket_no": {
        "type": "string",
        "description": "The docket number relating to the FERC qualifying facility exempt wholesale generator status."
    },
    "ferc_license_id": {
        "type": "integer",
        "description": "FERC issued operating license ID for the facility, if available. This value is extracted from the original plant name where possible."
    },
    "ferc_small_power_producer": {
        "type": "boolean",
        "description": "Indicates whether the plant has FERC qualifying facility small power producer status"
    },
    "ferc_small_power_producer_docket_no": {
        "type": "string",
        "description": "The docket number relating to the FERC qualifying facility small power producer status."
    },
    "fluidized_bed_tech": {
        "type": "boolean",
        "description": "Indicates whether the generator uses fluidized bed technology"
    },
    "fraction_owned": {
        "type": "number",
        "description": "Proportion of generator ownership."
    },
    "fuel_class": {
        "type": "string",
        "constraints": {
            "enum": FUEL_CLASSES
        }
    },
    "fuel_consumed_for_electricity_mmbtu": {
        "type": "number",
        "description": "Total consumption of fuel to produce electricity, in physical units, year to date."
    },
    "fuel_consumed_for_electricity_units": {
        "type": "number",
        "description": "Consumption for electric generation of the fuel type in physical units."
    },
    "fuel_consumed_mmbtu": {
        "type": "number",
        "description": "Total consumption of fuel in physical units, year to date. Note: this is the total quantity consumed for both electricity and, in the case of combined heat and power plants, process steam production."
    },
    "fuel_consumed_units": {
        "type": "number",
        "description": "Consumption of the fuel type in physical units. Note: this is the total quantity consumed for both electricity and, in the case of combined heat and power plants, process steam production."
    },
    "fuel_cost_per_mmbtu": {
        "type": "number",
        "description": "Average fuel cost per mmBTU of heat content in nominal USD.",
    },
    "fuel_cost_per_unit_burned": {
        "type": "number",
        "description": "Average cost of fuel consumed in the report year per reported fuel unit (USD)."
    },
    "fuel_cost_per_unit_delivered": {
        "type": "number",
        "description": "Average cost of fuel delivered in the report year per reported fuel unit (USD)."
    },
    "fuel_derived_from": {
        "type": "string",
        "description": "Original fuel from which this refined fuel was derived.",
        "constraints": {
            "enum": ["biomass", "coal", "gas", "other", "petroleum"]
        }
    },
    "fuel_group_code": {
        "type": "string",
        "description": "Groups the energy sources into fuel groups that are located in the Electric Power Monthly:  Coal, Natural Gas, Petroleum, Petroleum Coke.",
        "constraints": {
            "enum": ["petroleum", "other_gas", "petroleum_coke", "natural_gas", "coal"]
        }
    },
    "fuel_group_eia": {
        "type": "string",
        "description": "High level fuel group defined in the 2021-2023 EIA Form 860 instructions, Table 28.",
        "constraints": {
            "enum": ["fossil", "renewable", "other"]
        }
    },
    "fuel_mmbtu_per_unit": {
        "type": "number",
        "description": "Heat content of the fuel in millions of Btus per physical unit.",
    },
    "fuel_pct": {
        "type": "number"
    },
    "fuel_phase": {
        "type": "string",
        "description": "Physical phase of matter of the fuel.",
        "constraints": {
            "enum": ["gas", "liquid", "solid"]
        }
    },
    "fuel_received_units": {
        "type": "number",
        "description": "Quanity of fuel received in tons, barrel, or Mcf."
    },
    "fuel_type": {
        "type": "string",
        # TODO disambiguate column name. This should be just FERC 1 tables, as the EIA
        # fuel types are now all energy_source_code
    },
    "fuel_type_code_aer": {
        "type": "string",
        "description": "A partial aggregation of the reported fuel type codes into larger categories used by EIA in, for example, the Annual Energy Review (AER). Two or three letter alphanumeric."
    },
    "fuel_type_code_pudl": {
        "type": "string",
        "description": "Simplified fuel type code used in PUDL",
        "constraints": {
<<<<<<< HEAD
            "enum": sorted(set(ENERGY_SOURCES_EIA["df"].fuel_type_code_pudl))
=======
            "enum": [
                "unknown",
                "mmbtu",
                "gramsU",
                "kgU",
                "mwhth",
                "kgal",
                "bbl",
                "klbs",
                "mcf",
                "gal",
                "mwdth",
                "btu",
                "ton",
                ""
            ]
>>>>>>> 9b8a672d
        }
    },
    "fuel_units": {
        "type": "string",
        "description": "Reported units of measure for fuel.",
        # TODO: add an ENUM constraint here, depending where this field shows up
        # It may be in both the FERC 1 and the EIA datasets.
    },
    "furnished_without_charge_mwh": {
        "type": "number"
    },
    "future_plant": {
        "type": "number",
        "description": "Electric Plant Held for Future Use (USD)."
    },
    "general_acct389_land": {
        "type": "number",
        "description": "FERC Account 389: General Land and Land Rights."
    },
    "general_acct390_structures": {
        "type": "number",
        "description": "FERC Account 390: General Structures and Improvements."
    },
    "general_acct391_office_equip": {
        "type": "number",
        "description": "FERC Account 391: General Office Furniture and Equipment."
    },
    "general_acct392_transportation_equip": {
        "type": "number",
        "description": "FERC Account 392: General Transportation Equipment."
    },
    "general_acct393_stores_equip": {
        "type": "number",
        "description": "FERC Account 393: General Stores Equipment."
    },
    "general_acct394_shop_equip": {
        "type": "number",
        "description": "FERC Account 394: General Tools, Shop, and Garage Equipment."
    },
    "general_acct395_lab_equip": {
        "type": "number",
        "description": "FERC Account 395: General Laboratory Equipment."
    },
    "general_acct396_power_operated_equip": {
        "type": "number",
        "description": "FERC Account 396: General Power Operated Equipment."
    },
    "general_acct397_communication_equip": {
        "type": "number",
        "description": "FERC Account 397: General Communication Equipment."
    },
    "general_acct398_misc_equip": {
        "type": "number",
        "description": "FERC Account 398: General Miscellaneous Equipment."
    },
    "general_acct399_1_asset_retirement": {
        "type": "number",
        "description": "FERC Account 399.1: Asset Retirement Costs for General Plant."
    },
    "general_acct399_other_property": {
        "type": "number",
        "description": "FERC Account 399: General Plant Other Tangible Property."
    },
    "general_subtotal": {
        "type": "number",
        "description": "General Plant Subtotal (FERC Accounts 389-398)."
    },
    "general_total": {
        "type": "number",
        "description": "General Plant Total (FERC Accounts 389-399.1)."
    },
    "generation_activity": {
        "type": "boolean"
    },
    "generator_id": {
        "type": "string",
        "description": "Generator ID is usually numeric, but sometimes includes letters. Make sure you treat it as a string!",
    },
    "generators_num_less_1_mw": {
        "type": "number"
    },
    "generators_number": {
        "type": "number"
    },
    "green_pricing_revenue": {
        "type": "number"
    },
    "grid_voltage_2_kv": {
        "type": "number",
        "description": "Plant's grid voltage at point of interconnection to transmission or distibution facilities"
    },
    "grid_voltage_3_kv": {
        "type": "number",
        "description": "Plant's grid voltage at point of interconnection to transmission or distibution facilities"
    },
    "grid_voltage_kv": {
        "type": "number",
        "description": "Plant's grid voltage at point of interconnection to transmission or distibution facilities"
    },
    "gross_load_mw": {
        "type": "number",
        "description": "Average power in megawatts delivered during time interval measured."
    },
    "heat_content_mmbtu": {
        "type": "number",
        "description": "The energy contained in fuel burned, measured in million BTU."
    },
    "highest_distribution_voltage_kv": {
        "type": "number"
    },
    "home_area_network": {
        "type": "integer"
    },
    "hydro_acct330_land": {
        "type": "number",
        "description": "FERC Account 330: Hydro Land and Land Rights."
    },
    "hydro_acct331_structures": {
        "type": "number",
        "description": "FERC Account 331: Hydro Structures and Improvements."
    },
    "hydro_acct332_reservoirs_dams_waterways": {
        "type": "number",
        "description": "FERC Account 332: Hydro Reservoirs, Dams, and Waterways."
    },
    "hydro_acct333_wheels_turbines_generators": {
        "type": "number",
        "description": "FERC Account 333: Hydro Water Wheels, Turbins, and Generators."
    },
    "hydro_acct334_accessory_equip": {
        "type": "number",
        "description": "FERC Account 334: Hydro Accessory Electric Equipment."
    },
    "hydro_acct335_misc_equip": {
        "type": "number",
        "description": "FERC Account 335: Hydro Miscellaneous Power Plant Equipment."
    },
    "hydro_acct336_roads_railroads_bridges": {
        "type": "number",
        "description": "FERC Account 336: Hydro Roads, Railroads, and Bridges."
    },
    "hydro_acct337_asset_retirement": {
        "type": "number",
        "description": "FERC Account 337: Asset Retirement Costs for Hydraulic Production."
    },
    "hydro_total": {
        "type": "number",
        "description": "Hydraulic Production Plant Total (FERC Accounts 330-337)"
    },
    "inactive_accounts_included": {
        "type": "boolean"
    },
    "incremental_energy_savings_mwh": {
        "type": "number"
    },
    "incremental_life_cycle_energy_savings_mwh": {
        "type": "number"
    },
    "incremental_life_cycle_peak_reduction_mwh": {
        "type": "number"
    },
    "incremental_peak_reduction_mw": {
        "type": "number"
    },
    "installation_year": {
        "type": "year",
        "description": "Year the plant's most recently built unit was installed.",
    },
    "intangible_acct301_organization": {
        "type": "number",
        "description": "FERC Account 301: Intangible Plant Organization."
    },
    "intangible_acct302_franchises_consents": {
        "type": "number",
        "description": "FERC Account 302: Intangible Plant Franchises and Consents."
    },
    "intangible_acct303_misc": {
        "type": "number",
        "description": "FERC Account 303: Miscellaneous Intangible Plant."
    },
    "intangible_total": {
        "type": "number",
        "description": "Intangible Plant Total (FERC Accounts 301-303)."
    },
    "iso_rto_code": {
        "type": "string",
        "description": "The code of the plant's ISO or RTO. NA if not reported in that year."
    },
    "label": {
        "type": "string",
        "description": "Longer human-readable code using snake_case",
    },
    "latitude": {
        "type": "number",
        "description": "Latitude of the plant's location, in degrees."
    },
    "leased_plant": {
        "type": "number",
        "description": "Electric Plant Leased to Others (USD)."
    },
    "line_id": {
        "type": "string",
        "description": "A human readable string uniquely identifying the FERC depreciation account. Used in lieu of the actual line number, as those numbers are not guaranteed to be consistent from year to year.",
        # TODO disambiguate column name
    },
    "liquefied_natural_gas_storage": {
        "type": "boolean",
        "description": "Indicates if the facility have the capability to store the natural gas in the form of liquefied natural gas."
        # TODO: Is this really boolean? Or do we have non-null strings that mean False?
    },
    "load_management_annual_actual_peak_reduction_mw": {
        "type": "number"
    },
    "load_management_annual_cost": {
        "type": "number"
    },
    "load_management_annual_effects_mwh": {
        "type": "number"
    },
    "load_management_annual_incentive_payment": {
        "type": "number"
    },
    "load_management_annual_potential_peak_reduction_mw": {
        "type": "number"
    },
    "load_management_incremental_actual_peak_reduction_mw": {
        "type": "number"
    },
    "load_management_incremental_effects_mwh": {
        "type": "number"
    },
    "load_management_incremental_potential_peak_reduction_mw": {
        "type": "number"
    },
    "longitude": {
        "type": "number",
        "description": "Longitude of the plant's location, in degrees."
    },
    "major_electric_plant_acct101_acct106_total": {
        "type": "number",
        "description": "Total Major Electric Plant in Service (FERC Accounts 101 and 106)."
    },
    "major_program_changes": {
        "type": "boolean"
    },
    "max_fuel_mmbtu_per_unit": {
        "type": "number",
        "description": "Maximum heat content per physical unit of fuel in MMBtu.",
    },
    "mercury_content_ppm": {
        "type": "number",
        "description": "Mercury content in parts per million (ppm) to the nearest 0.001 ppm."
    },
    "merge_address": {
        "type": "string"
    },
    "merge_city": {
        "type": "string"
    },
    "merge_company": {
        "type": "string"
    },
    "merge_date": {
        "type": "date"
    },
    "merge_state": {
        "type": "string",
        "description": "Two letter US state abbreviations and three letter ISO-3166-1 country codes for international mines.",
        # TODO: Add ENUM constraint.
    },
    "merge_zip_4": {
        "type": "string"
        # TODO Standardize with other zip codes and apply pattern constraint
    },
    "merge_zip_5": {
        "type": "string"
        # TODO Standardize with other zip codes and apply pattern constraint
    },
    "min_fuel_mmbtu_per_unit": {
        "type": "number",
        "description": "Minimum heat content per physical unit of fuel in MMBtu.",
    },
    "mine_id_msha": {
        "type": "integer",
        "description": "MSHA issued mine identifier."
    },
    "mine_id_pudl": {
        "type": "integer",
        "description": "Dynamically assigned PUDL mine identifier."
    },
    "mine_name": {
        "type": "string",
        "description": "Coal mine name."
    },
    "mine_type": {
        "type": "string",
        "description": "Type of coal mine.",
        "constraints": {
            "enum": list(COALMINE_TYPES_EIA.values()),
        }
    },
    "minimum_load_mw": {
        "type": "number",
        "description": "The minimum load at which the generator can operate at continuosuly."
    },
    "fuel_transportation_mode": {
        "type": "string"
    },
    "moisture_content_pct": {
        "type": "number"
    },
    "momentary_interruption_definition": {
        "type": "string",
        "constraints": {
            "enum": list(MOMENTARY_INTERRUPTIONS.values())
        }
    },
    "month": {
        "type": "integer",
        "description": "Month of the year"
    },
    "multiple_fuels": {
        "type": "boolean",
        "description": "Can the generator burn multiple fuels?"
    },
    "nameplate_power_factor": {
        "type": "number",
        "description": "The nameplate power factor of the generator."
    },
    "natural_gas_delivery_contract_type_code": {
        "type": "string",
        "description": "Contract type for natrual gas delivery service:",
        "constraints": {
            "enum": ["", "firm", "interruptible"]
        }
    },
    "natural_gas_local_distribution_company": {
        "type": "string",
        "description": "Names of Local Distribution Company (LDC), connected to natural gas burning power plants."
    },
    "natural_gas_pipeline_name_1": {
        "type": "string",
        "description": "The name of the owner or operator of natural gas pipeline that connects directly to this facility or that connects to a lateral pipeline owned by this facility."
    },
    "natural_gas_pipeline_name_2": {
        "type": "string",
        "description": "The name of the owner or operator of natural gas pipeline that connects directly to this facility or that connects to a lateral pipeline owned by this facility."
    },
    "natural_gas_pipeline_name_3": {
        "type": "string",
        "description": "The name of the owner or operator of natural gas pipeline that connects directly to this facility or that connects to a lateral pipeline owned by this facility."
    },
    "natural_gas_storage": {
        "type": "boolean",
        "description": "Indicates if the facility have on-site storage of natural gas."
        # TODO: Is this really boolean? Or do we have non-null strings that mean False?
    },
    "natural_gas_transport_code": {
        "type": "string",
        "description": "Contract type for natural gas transportation service.",
        "constraints": {
            "enum": ["", "firm", "interruptible"]
        }
    },
    "nerc_region": {
        "type": "string",
        "description": "NERC region in which the plant is located",
        "constraints": {
            "enum": NERC_REGIONS
        }
    },
    "nerc_regions_of_operation": {
        "type": "string",
        "constraints": {
            "enum": NERC_REGIONS
        }
    },
    "net_capacity_adverse_conditions_mw": {
        "type": "number",
        "description": "Net plant capability under the least favorable operating conditions, in megawatts."
    },
    "net_capacity_favorable_conditions_mw": {
        "type": "number",
        "description": "Net plant capability under the most favorable operating conditions, in megawatts."
    },
    "net_generation_mwh": {
        "type": "number",
        "description": "Net electricity generation for the specified period in megawatt-hours (MWh).",
        # TODO: disambiguate as this column means something different in
        # generation_fuel_eia923:
        # "description": "Net generation, year to date in megawatthours (MWh). This is total electrical output net of station service.  In the case of combined heat and power plants, this value is intended to include internal consumption of electricity for the purposes of a production process, as well as power put on the grid.",
    },
    "net_load_mwh": {
        "type": "number",
        "description": "Net output for load (net generation - energy used for pumping) in megawatt-hours."
    },
    "net_metering": {
        "type": "boolean",
        "description": "Did this plant have a net metering agreement in effect during the reporting year?  (Only displayed for facilities that report the sun or wind as an energy source). This field was only reported up until 2015"
        # TODO: Is this really boolean? Or do we have non-null strings that mean False?
    },
    "net_power_exchanged_mwh": {
        "type": "number"
    },
    "net_wheeled_power_mwh": {
        "type": "number"
    },
    "new_parent": {
        "type": "string"
    },
    "non_amr_ami": {
        "type": "integer"
    },
    "non_coincident_peak_demand_mw": {
        "type": "number",
        "description": "Average monthly non-coincident peak (NCP) demand (for requirements purhcases, and any transactions involving demand charges). Monthly NCP demand is the maximum metered hourly (60-minute integration) demand in a month. In megawatts."
    },
    "not_water_limited_capacity_mw": {
        "type": "number",
        "description": "Plant capacity in MW when not limited by condenser water."
    },
    "nox_mass_lbs": {
        "type": "number",
        "description": "NOx emissions in pounds."
    },
    "nox_mass_measurement_code": {
        "type": "string",
        "description": "Identifies whether the reported value of emissions was measured, calculated, or measured and substitute.",
        "constraints": {
            "enum": EPACEMS_MEASUREMENT_CODES
        }
    },
    "nox_rate_lbs_mmbtu": {
        "type": "number",
        "description": "The average rate at which NOx was emitted during a given time period."
    },
    "nox_rate_measurement_code": {
        "type": "string",
        "description": "Identifies whether the reported value of emissions was measured, calculated, or measured and substitute.",
        "constraints": {
            "enum": EPACEMS_MEASUREMENT_CODES
        }
    },
    "nuclear_acct320_land": {
        "type": "number",
        "description": "FERC Account 320: Nuclear Land and Land Rights."
    },
    "nuclear_acct321_structures": {
        "type": "number",
        "description": "FERC Account 321: Nuclear Structures and Improvements."
    },
    "nuclear_acct322_reactor_equip": {
        "type": "number",
        "description": "FERC Account 322: Nuclear Reactor Plant Equipment."
    },
    "nuclear_acct323_turbogenerators": {
        "type": "number",
        "description": "FERC Account 323: Nuclear Turbogenerator Units"
    },
    "nuclear_acct324_accessory_equip": {
        "type": "number",
        "description": "FERC Account 324: Nuclear Accessory Electric Equipment."
    },
    "nuclear_acct325_misc_equip": {
        "type": "number",
        "description": "FERC Account 325: Nuclear Miscellaneous Power Plant Equipment."
    },
    "nuclear_acct326_asset_retirement": {
        "type": "number",
        "description": "FERC Account 326: Asset Retirement Costs for Nuclear Production."
    },
    "nuclear_total": {
        "type": "number",
        "description": "Total Nuclear Production Plant (FERC Accounts 320-326)"
    },
    "nuclear_unit_id": {
        "type": "string",
        "description": "For nuclear plants only, the unit number .One digit numeric. Nuclear plants are the only type of plants for which data are shown explicitly at the generating unit level."
    },
    "operates_generating_plant": {
        "type": "boolean"
    },
    "operating_date": {
        "type": "date",
        "description": "Date the generator began commercial operation"
    },
    "operating_datetime_utc": {
        "type": "datetime",
        "description": "Date and time measurement began (UTC)."
    },
    "operating_switch": {
        "type": "string",
        "description": "Indicates whether the fuel switching generator can switch when operating"
    },
    "operating_time_hours": {
        "type": "number",
        "description": "Length of time interval measured."
    },
    "operational_status": {
        "type": "string",
        "description": "The operating status of the generator. This is based on which tab the generator was listed in in EIA 860."
    },
    "operational_status_code": {
        "type": "string",
        "description": "The operating status of the generator."
    },
    "opex_allowances": {
        "type": "number",
        "description": "Allowances."
    },
    "opex_boiler": {
        "type": "number",
        "description": "Maintenance of boiler (or reactor) plant."
    },
    "opex_coolants": {
        "type": "number",
        "description": "Cost of coolants and water (nuclear plants only)"
    },
    "opex_dams": {
        "type": "number",
        "description": "Production expenses: maintenance of reservoirs, dams, and waterways (USD)."
    },
    "opex_electric": {
        "type": "number",
        "description": "Production expenses: electric expenses (USD)."
    },
    "opex_engineering": {
        "type": "number",
        "description": "Production expenses: maintenance, supervision, and engineering (USD)."
    },
    "opex_fuel": {
        "type": "number",
        "description": "Production expenses: fuel (USD)."
    },
    "opex_generation_misc": {
        "type": "number",
        "description": "Production expenses: miscellaneous power generation expenses (USD)."
    },
    "opex_hydraulic": {
        "type": "number",
        "description": "Production expenses: hydraulic expenses (USD)."
    },
    "opex_maintenance": {
        "type": "number",
        "description": "Production expenses: Maintenance (USD)."
    },
    "opex_misc_plant": {
        "type": "number",
        "description": "Production expenses: maintenance of miscellaneous hydraulic plant (USD)."
    },
    "opex_misc_power": {
        "type": "number",
        "description": "Miscellaneous steam (or nuclear) expenses."
    },
    "opex_misc_steam": {
        "type": "number",
        "description": "Maintenance of miscellaneous steam (or nuclear) plant."
    },
    "opex_operations": {
        "type": "number",
        "description": "Production expenses: operations, supervision, and engineering (USD)."
    },
    "opex_per_mwh": {
        "type": "number",
        "description": "Total production expenses (USD per MWh generated)."
    },
    "opex_plant": {
        "type": "number",
        "description": "Production expenses: maintenance of electric plant (USD)."
    },
    "opex_plants": {
        "type": "number",
        "description": "Maintenance of electrical plant."
    },
    "opex_production_before_pumping": {
        "type": "number",
        "description": "Total production expenses before pumping (USD)."
    },
    "opex_production_total": {
        "type": "number",
        "description": "Total operating epxenses."
    },
    "opex_pumped_storage": {
        "type": "number",
        "description": "Production expenses: pumped storage (USD)."
    },
    "opex_pumping": {
        "type": "number",
        "description": "Production expenses: We are here to PUMP YOU UP! (USD)."
    },
    "opex_rents": {
        "type": "number",
        "description": "Production expenses: rents (USD)."
    },
    "opex_steam": {
        "type": "number",
        "description": "Steam expenses."
    },
    "opex_steam_other": {
        "type": "number",
        "description": "Steam from other sources."
    },
    "opex_structures": {
        "type": "number",
        "description": "Production expenses: maintenance of structures (USD)."
    },
    "opex_total": {
        "type": "number",
        "description": "Total production expenses, excluding fuel (USD)."
    },
    "opex_transfer": {
        "type": "number",
        "description": "Steam transferred (Credit)."
    },
    "opex_water_for_power": {
        "type": "number",
        "description": "Production expenses: water for power (USD)."
    },
    "original_planned_operating_date": {
        "type": "date",
        "description": "The date the generator was originally scheduled to be operational"
    },
    "other": {
        "type": "number"
    },
    "other_acct340_land": {
        "type": "number",
        "description": "FERC Account 340: Other Land and Land Rights."
    },
    "other_acct341_structures": {
        "type": "number",
        "description": "FERC Account 341: Other Structures and Improvements."
    },
    "other_acct342_fuel_accessories": {
        "type": "number",
        "description": "FERC Account 342: Other Fuel Holders, Products, and Accessories."
    },
    "other_acct343_prime_movers": {
        "type": "number",
        "description": "FERC Account 343: Other Prime Movers."
    },
    "other_acct344_generators": {
        "type": "number",
        "description": "FERC Account 344: Other Generators."
    },
    "other_acct345_accessory_equip": {
        "type": "number",
        "description": "FERC Account 345: Other Accessory Electric Equipment."
    },
    "other_acct346_misc_equip": {
        "type": "number",
        "description": "FERC Account 346: Other Miscellaneous Power Plant Equipment."
    },
    "other_acct347_asset_retirement": {
        "type": "number",
        "description": "FERC Account 347: Asset Retirement Costs for Other Production."
    },
    "other_charges": {
        "type": "number",
        "description": "Other charges, including out-of-period adjustments (USD)."
    },
    "other_combustion_tech": {
        "type": "boolean",
        "description": "Indicates whether the generator uses other combustion technologies"
    },
    "other_costs": {
        "type": "number"
    },
    "other_costs_incremental_cost": {
        "type": "number"
    },
    "other_modifications_date": {
        "type": "date",
        "description": "Planned effective date that the generator is scheduled to enter commercial operation after any other planned modification is complete."
    },
    "other_planned_modifications": {
        "type": "boolean",
        "description": "Indicates whether there are there other modifications planned for the generator."
    },
    "other_total": {
        "type": "number",
        "description": "Total Other Production Plant (FERC Accounts 340-347)."
    },
    "outages_recorded_automatically": {
        "type": "boolean"
    },
    "owned_by_non_utility": {
        "type": "boolean",
        "description": "Whether any part of generator is owned by a nonutilty",
    },
    "owner_city": {
        "type": "string",
        "description": "City of owner."
    },
    "owner_name": {
        "type": "string",
        "description": "Name of owner."
    },
    "owner_state": {
        "type": "string",
        "description": "Two letter US & Canadian state and territory abbreviations.",
        "constraints": {
            "enum": sorted({
                **US_STATES_TERRITORIES,
                **CANADA_PROVINCES_TERRITORIES,
            }.keys())
        }
    },
    "owner_street_address": {
        "type": "string",
        "description": "Steet address of owner."
    },
    "owner_utility_id_eia": {
        "type": "integer",
        "description": "EIA-assigned owner's identification number."
    },
    "owner_zip_code": {
        "type": "string",
        "description": "Zip code of owner."
        # TODO Standardize with other zip codes and apply pattern constraint
    },
    "ownership_code": {
        "type": "string",
        "description": "Identifies the ownership for each generator."
    },
    "peak_demand_mw": {
        "type": "number",
        "description": "Net peak demand for 60 minutes. Note: in some cases peak demand for other time periods may have been reported instead, if hourly peak demand was unavailable.",
        # TODO Disambiguate column names. Usually this is over 60 minutes, but in
        # other tables it's not specified.
    },
    "peak_demand_summer_mw": {
        "type": "number"
    },
    "peak_demand_winter_mw": {
        "type": "number"
    },
    "phone_extension": {
        "type": "string",
        "description": "Phone extension for utility contact 1"
    },
    "phone_extension_2": {
        "type": "string",
        "description": "Phone extension for utility contact 2"
    },
    "phone_number": {
        "type": "string",
        "description": "Phone number for utility contact 1."
    },
    "phone_number_2": {
        "type": "string",
        "description": "Phone number for utility contact 2."
    },
    "pipeline_notes": {
        "type": "string",
        "description": "Additional owner or operator of natural gas pipeline."
    },
    "planned_derate_date": {
        "type": "date",
        "description": "Planned effective month that the generator is scheduled to enter operation after the derate modification."
    },
    "planned_energy_source_code_1": {
        "type": "string",
        "description": "New energy source code for the planned repowered generator."
    },
    "planned_modifications": {
        "type": "boolean",
        "description": "Indicates whether there are any planned capacity uprates/derates, repowering, other modifications, or generator retirements scheduled for the next 5 years."
    },
    "planned_net_summer_capacity_derate_mw": {
        "type": "number",
        "description": "Decrease in summer capacity expected to be realized from the derate modification to the equipment."
    },
    "planned_net_summer_capacity_uprate_mw": {
        "type": "number",
        "description": "Increase in summer capacity expected to be realized from the modification to the equipment."
    },
    "planned_net_winter_capacity_derate_mw": {
        "type": "number",
        "description": "Decrease in winter capacity expected to be realized from the derate modification to the equipment."
    },
    "planned_net_winter_capacity_uprate_mw": {
        "type": "number",
        "description": "Increase in winter capacity expected to be realized from the uprate modification to the equipment."
    },
    "planned_new_capacity_mw": {
        "type": "number",
        "description": "The expected new namplate capacity for the generator."
    },
    "planned_new_prime_mover_code": {
        "type": "string",
        "description": "New prime mover for the planned repowered generator."
    },
    "planned_repower_date": {
        "type": "date",
        "description": "Planned effective date that the generator is scheduled to enter operation after the repowering is complete."
    },
    "planned_retirement_date": {
        "type": "date",
        "description": "Planned effective date of the scheduled retirement of the generator."
    },
    "planned_uprate_date": {
        "type": "date",
        "description": "Planned effective date that the generator is scheduled to enter operation after the uprate modification."
    },
    "plant_capability_mw": {
        "type": "number",
        "description": "Net plant capability in megawatts.",
    },
    "plant_hours_connected_while_generating": {
        "type": "number",
        "description": "Hours the plant was connected to load while generating in the report year.",
        # TODO Add min/max constraint. 0 <= X <= 8784
    },
    "plant_id_eia": {
        "type": "integer",
        "description": "The unique six-digit facility identification number, also called an ORISPL, assigned by the Energy Information Administration."
    },
    "plant_id_epa": {
        "type": "integer",
        "description": "The ORISPL ID used by EPA to refer to the plant. Usually but not always the same as plant_id_eia.",
    },
    "plant_id_ferc1": {
        "type": "integer",
        "description": "Algorithmically assigned PUDL FERC Plant ID. WARNING: NOT STABLE BETWEEN PUDL DB INITIALIZATIONS."
    },
    "plant_id_pudl": {
        "type": "integer",
        "description": "A manually assigned PUDL plant ID. May not be constant over time."
    },
    "plant_name_eia": {
        "type": "string",
        "description": "Plant name."
    },
    "plant_name_ferc1": {
        "type": "string",
        "description": "Name of the plant, as reported to FERC. This is a freeform string, not guaranteed to be consistent across references to the same plant.",
    },
    "plant_name_clean": {
        "type": "string",
        "description": "A semi-manually cleaned version of the freeform FERC 1 plant name."
    },
    "plant_name_pudl": {
        "type": "string",
        "description": "Plant name, chosen arbitrarily from the several possible plant names available in the plant matching process. Included for human readability only."
    },
    "plant_type": {
        "type": "string"
        # TODO Disambiguate column name and apply table specific ENUM constraints. There
        # are different allowable values in different tables.
    },
    "plants_reported_asset_manager": {
        "type": "boolean",
        "description": "Is the reporting entity an asset manager of power plants reported on Schedule 2 of the form?"
    },
    "plants_reported_operator": {
        "type": "boolean",
        "description": "Is the reporting entity an operator of power plants reported on Schedule 2 of the form?"
    },
    "plants_reported_other_relationship": {
        "type": "boolean",
        "description": "Does the reporting entity have any other relationship to the power plants reported on Schedule 2 of the form?"
    },
    "plants_reported_owner": {
        "type": "boolean",
        "description": "Is the reporting entity an owner of power plants reported on Schedule 2 of the form?"
    },
    "potential_peak_demand_savings_mw": {
        "type": "number"
    },
    "previously_canceled": {
        "type": "boolean",
        "description": "Indicates whether the generator was previously reported as indefinitely postponed or canceled"
    },
    "price_responsive_programes": {
        "type": "boolean"
    },
    "price_responsiveness_customers": {
        "type": "integer"
    },
    "primary_purpose_id_naics": {
        "type": "integer",
        "description": "North American Industry Classification System (NAICS) code that best describes the primary purpose of the reporting plant"
    },
    "primary_transportation_mode_code": {
        "type": "string",
        "description": "Transportation mode for the longest distance transported.",
<<<<<<< HEAD
=======
        "constraints": {
            "enum": list(set(FUEL_TRANSPORTATION_MODES_EIA.keys()))
        }
>>>>>>> 9b8a672d
    },
    "prime_mover": {
        "type": "string",
        "description": "Full description of the type of prime mover."
    },
    "prime_mover_code": {
        "type": "string",
        "description": "Code for the type of prime mover (e.g. CT, CG)",
    },
    "production_total": {
        "type": "number",
        "description": "Total Production Plant (FERC Accounts 310-347)."
    },
    "project_num": {
        "type": "integer",
        "description": "FERC Licensed Project Number."
    },
    "pulverized_coal_tech": {
        "type": "boolean",
        "description": "Indicates whether the generator uses pulverized coal technology"
    },
    "purchase_type": {
        "type": "string",
        "description": "Categorization based on the original contractual terms and conditions of the service. Must be one of 'requirements', 'long_firm', 'intermediate_firm', 'short_firm', 'long_unit', 'intermediate_unit', 'electricity_exchange', 'other_service', or 'adjustment'. Requirements service is ongoing high reliability service, with load integrated into system resource planning. 'Long term' means 5+ years. 'Intermediate term' is 1-5 years. 'Short term' is less than 1 year. 'Firm' means not interruptible for economic reasons. 'unit' indicates service from a particular designated generating unit. 'exchange' is an in-kind transaction.",
        "constraints": {
            "enum": list(POWER_PURCHASE_TYPES_FERC1.values())
        }
    },
    "purchased_mwh": {
        "type": "number",
        "description": "Megawatt-hours shown on bills rendered to the respondent."
    },
    "pv_current_flow_type": {
        "type": "string",
        "constraints": {
            "enum": ["AC", "DC"]
        }
    },
    "reactive_power_output_mvar": {
        "type": "number",
        "description": "Reactive Power Output (MVAr)",
    },
    "real_time_pricing_program": {
        "type": "boolean"
    },
    "rec_revenue": {
        "type": "number"
    },
    "rec_sales_mwh": {
        "type": "number"
    },
    "received_mwh": {
        "type": "number",
        "description": "Gross megawatt-hours received in power exchanges and used as the basis for settlement."
    },
    "record_id": {
        "type": "string",
        "description": "Identifier indicating original FERC Form 1 source record. format: {table_name}_{report_year}_{report_prd}_{respondent_id}_{spplmnt_num}_{row_number}. Unique within FERC Form 1 DB tables which are not row-mapped."  # noqa: FS003
    },
    "regulatory_status_code": {
        "type": "string",
        "description": "Indicates whether the plant is regulated or non-regulated."
    },
    "report_date": {
        "type": "date",
        "description": "Date reported."
    },
    "report_year": {
        "type": "year",
        "description": "Four-digit year in which the data was reported."
    },
    "reported_as_another_company": {
        "type": "string"
    },
    "respondent_frequency": {
        "type": "string",
        "constraints": {
            "enum": ["A", "M", "AM"]
        }
    },
    "respondent_id_ferc714": {
        "type": "integer"
    },
    "respondent_name_ferc714": {
        "type": "string"
    },
    "respondent_type": {
        "type": "string",
        "constraints": {
            "enum": ["utility", "balancing_authority"]
        }
    },
    "retail_marketing_activity": {
        "type": "boolean"
    },
    "retail_sales": {
        "type": "number"
    },
    "retail_sales_mwh": {
        "type": "number"
    },
    "retirement_date": {
        "type": "date",
        "description": "Date of the scheduled or effected retirement of the generator."
    },
    "revenue_class": {
        "type": "string",
        "constraints": {
            "enum": REVENUE_CLASSES
        }
    },
    "rtmo_acct380_land": {
        "type": "number",
        "description": "FERC Account 380: RTMO Land and Land Rights."
    },
    "rtmo_acct381_structures": {
        "type": "number",
        "description": "FERC Account 381: RTMO Structures and Improvements."
    },
    "rtmo_acct382_computer_hardware": {
        "type": "number",
        "description": "FERC Account 382: RTMO Computer Hardware."
    },
    "rtmo_acct383_computer_software": {
        "type": "number",
        "description": "FERC Account 383: RTMO Computer Software."
    },
    "rtmo_acct384_communication_equip": {
        "type": "number",
        "description": "FERC Account 384: RTMO Communication Equipment."
    },
    "rtmo_acct385_misc_equip": {
        "type": "number",
        "description": "FERC Account 385: RTMO Miscellaneous Equipment."
    },
    "rtmo_total": {
        "type": "number",
        "description": "Total RTMO Plant (FERC Accounts 380-386)"
    },
    "rto_iso_lmp_node_id": {
        "type": "string",
        "description": "The designation used to identify the price node in RTO/ISO Locational Marginal Price reports"
    },
    "rto_iso_location_wholesale_reporting_id": {
        "type": "string",
        "description": "The designation used to report ths specific location of the wholesale sales transactions to FERC for the Electric Quarterly Report"
    },
    "rtos_of_operation": {
        "type": "string",
        "constraints": {
            "enum": RTO_CLASSES
        }
    },
    "saidi_w_major_event_dats_minus_loss_of_service_minutes": {
        "type": "number"
    },
    "saidi_w_major_event_days_minutes": {
        "type": "number"
    },
    "saidi_wo_major_event_days_minutes": {
        "type": "number"
    },
    "saifi_w_major_event_days_customers": {
        "type": "number"
    },
    "saifi_w_major_event_days_minus_loss_of_service_customers": {
        "type": "number"
    },
    "saifi_wo_major_event_days_customers": {
        "type": "number"
    },
    "sales_for_resale": {
        "type": "number"
    },
    "sales_for_resale_mwh": {
        "type": "number"
    },
    "sales_mwh": {
        "type": "number"
    },
    "sales_revenue": {
        "type": "number"
    },
    "sales_to_ultimate_consumers_mwh": {
        "type": "number"
    },
    "secondary_transportation_mode_code": {
        "type": "string",
        "description": "Transportation mode for the second longest distance transported.",
<<<<<<< HEAD
=======
        "constraints": {
            "enum": list(set(FUEL_TRANSPORTATION_MODES_EIA.keys()))
        }
>>>>>>> 9b8a672d
    },
    "sector_id_eia": {
        "type": "integer",
        "description": "EIA assigned sector ID, corresponding to high level NAICS sector, designated by the primary purpose, regulatory status and plant-level combined heat and power status"
    },
    "sector_name_eia": {
        "type": "string",
        "description": "EIA assigned sector name, corresponding to high level NAICS sector, designated by the primary purpose, regulatory status and plant-level combined heat and power status"
    },
    "seller_name": {
        "type": "string",
        "description": "Name of the seller, or the other party in an exchange transaction."
    },
    "service_area": {
        "type": "string",
        "description": "Service area in which plant is located; for unregulated companies, it's the electric utility with which plant is interconnected",
    },
    "service_type": {
        "type": "string",
        "constraints": {
            "enum": ["bundled", "energy", "delivery"]
        }
    },
    "short_form": {
        "type": "boolean"
    },
    "so2_mass_lbs": {
        "type": "number",
        "description": "Sulfur dioxide emissions in pounds."
    },
    "so2_mass_measurement_code": {
        "type": "string",
        "description": "Identifies whether the reported value of emissions was measured, calculated, or measured and substitute.",
        "constraints": {
            "enum": EPACEMS_MEASUREMENT_CODES
        }
    },
    "sold_to_utility_mwh": {
        "type": "number"
    },
    "solid_fuel_gasification": {
        "type": "boolean",
        "description": "Indicates whether the generator is part of a solid fuel gasification system"
    },
    "standard": {
        "type": "string",
        "constraints": {
            "enum": RELIABILITY_STANDARDS
        }
    },
    "startup_source_code_1": {
        "type": "string",
        "description": "The code representing the first, second, third or fourth start-up and flame stabilization energy source used by the combustion unit(s) associated with this generator."
    },
    "startup_source_code_2": {
        "type": "string",
        "description": "The code representing the first, second, third or fourth start-up and flame stabilization energy source used by the combustion unit(s) associated with this generator."
    },
    "startup_source_code_3": {
        "type": "string",
        "description": "The code representing the first, second, third or fourth start-up and flame stabilization energy source used by the combustion unit(s) associated with this generator."
    },
    "startup_source_code_4": {
        "type": "string",
        "description": "The code representing the first, second, third or fourth start-up and flame stabilization energy source used by the combustion unit(s) associated with this generator."
    },
    "state": {
        "type": "string"
        # TODO: disambiguate the column name. State means different things in
        # different tables. E.g. state of the utility's HQ address vs. state that a
        # plant is located in vs. state in which a utility provides service.
    },
    "state_id_fips": {
        "type": "string",
        # TODO: add pattern / length constraint.
    },
    "status": {
        "type": "string"
        # TODO: Disambiguate column name.
    },
    "steam_acct310_land": {
        "type": "number",
        "description": "FERC Account 310: Steam Plant Land and Land Rights."
    },
    "steam_acct311_structures": {
        "type": "number",
        "description": "FERC Account 311: Steam Plant Structures and Improvements."
    },
    "steam_acct312_boiler_equip": {
        "type": "number",
        "description": "FERC Account 312: Steam Boiler Plant Equipment."
    },
    "steam_acct313_engines": {
        "type": "number",
        "description": "FERC Account 313: Steam Engines and Engine-Driven Generators."
    },
    "steam_acct314_turbogenerators": {
        "type": "number",
        "description": "FERC Account 314: Steam Turbogenerator Units."
    },
    "steam_acct315_accessory_equip": {
        "type": "number",
        "description": "FERC Account 315: Steam Accessory Electric Equipment."
    },
    "steam_acct316_misc_equip": {
        "type": "number",
        "description": "FERC Account 316: Steam Miscellaneous Power Plant Equipment."
    },
    "steam_acct317_asset_retirement": {
        "type": "number",
        "description": "FERC Account 317: Asset Retirement Costs for Steam Production."
    },
    "steam_load_1000_lbs": {
        "type": "number",
        "description": "Total steam pressure produced by a unit during the reported hour."
    },
    "steam_total": {
        "type": "number",
        "description": "Total Steam Production Plant (FERC Accounts 310-317)."
    },
    "stoker_tech": {
        "type": "boolean",
        "description": "Indicates whether the generator uses stoker technology"
    },
    "storage_capacity_mw": {
        "type": "number"
    },
    "storage_customers": {
        "type": "integer"
    },
    "street_address": {
        "type": "string",
        # TODO: Disambiguate as this means different things in different tables.
    },
    "subcritical_tech": {
        "type": "boolean",
        "description": "Indicates whether the generator uses subcritical technology"
    },
    "sulfur_content_pct": {
        "type": "number",
        "description": "Sulfur content percentage by weight to the nearest 0.01 percent."
    },
    "summer_capacity_estimate": {
        "type": "boolean",
        "description": "Whether the summer capacity value was an estimate",
    },
    "summer_capacity_mw": {
        "type": "number",
        "description": "The net summer capacity."
    },
    "summer_estimated_capability_mw": {
        "type": "number",
        "description": "EIA estimated summer capacity (in MWh)."
    },
    "summer_peak_demand_mw": {
        "type": "number"
    },
    "supercritical_tech": {
        "type": "boolean",
        "description": "Indicates whether the generator uses supercritical technology"
    },
    "supplier_name": {
        "type": "string",
        "description": "Company that sold the fuel to the plant or, in the case of Natural Gas, pipline owner."
    },
    "switch_oil_gas": {
        "type": "boolean",
        "description": "Indicates whether the generator switch between oil and natural gas."
    },
    "syncronized_transmission_grid": {
        "type": "boolean",
        "description": "Indicates whether standby generators (SB status) can be synchronized to the grid."
    },
    "tariff": {
        "type": "string",
        "description": "FERC Rate Schedule Number or Tariff. (Note: may be incomplete if originally reported on multiple lines.)"
    },
    "tech_class": {
        "type": "string",
        "constraints": {
            "enum": TECH_CLASSES
        }
    },
    "technology_description": {
        "type": "string",
        "description": "High level description of the technology used by the generator to produce electricity."
    },
    "time_cold_shutdown_full_load_code": {
        "type": "string",
        "description": "The minimum amount of time required to bring the unit to full load from shutdown."
    },
    "time_of_use_pricing_program": {
        "type": "boolean"
    },
    "time_responsive_programs": {
        "type": "boolean"
    },
    "time_responsiveness_customers": {
        "type": "integer"
    },
    "timezone": {
        "type": "string",
        "description": "IANA timezone name",
        "constraints": {
            "enum": all_timezones
        }
    },
    "topping_bottoming_code": {
        "type": "string",
        "description": "If the generator is associated with a combined heat and power system, indicates whether the generator is part of a topping cycle or a bottoming cycle"
    },
    "total": {
        "type": "number",
        "description": "Total of Electric Plant In Service, Electric Plant Held for Future Use, and Electric Plant Leased to Others (USD)."
    },
    "total_capacity_less_1_mw": {
        "type": "number"
    },
    "total_cost_of_plant": {
        "type": "number",
        "description": "Total cost of plant (USD)."
    },
    "total_disposition_mwh": {
        "type": "number"
    },
    "total_energy_losses_mwh": {
        "type": "number"
    },
    "total_meters": {
        "type": "integer"
    },
    "total_settlement": {
        "type": "number",
        "description": "Sum of demand, energy, and other charges (USD). For power exchanges, the settlement amount for the net receipt of energy. If more energy was delivered than received, this amount is negative."
    },
    "total_sources_mwh": {
        "type": "number"
    },
    "transmission": {
        "type": "number"
    },
    "transmission_acct350_land": {
        "type": "number",
        "description": "FERC Account 350: Transmission Land and Land Rights."
    },
    "transmission_acct352_structures": {
        "type": "number",
        "description": "FERC Account 352: Transmission Structures and Improvements."
    },
    "transmission_acct353_station_equip": {
        "type": "number",
        "description": "FERC Account 353: Transmission Station Equipment."
    },
    "transmission_acct354_towers": {
        "type": "number",
        "description": "FERC Account 354: Transmission Towers and Fixtures."
    },
    "transmission_acct355_poles": {
        "type": "number",
        "description": "FERC Account 355: Transmission Poles and Fixtures."
    },
    "transmission_acct356_overhead_conductors": {
        "type": "number",
        "description": "FERC Account 356: Overhead Transmission Conductors and Devices."
    },
    "transmission_acct357_underground_conduit": {
        "type": "number",
        "description": "FERC Account 357: Underground Transmission Conduit."
    },
    "transmission_acct358_underground_conductors": {
        "type": "number",
        "description": "FERC Account 358: Underground Transmission Conductors."
    },
    "transmission_acct359_1_asset_retirement": {
        "type": "number",
        "description": "FERC Account 359.1: Asset Retirement Costs for Transmission Plant."
    },
    "transmission_acct359_roads_trails": {
        "type": "number",
        "description": "FERC Account 359: Transmission Roads and Trails."
    },
    "transmission_activity": {
        "type": "boolean"
    },
    "transmission_by_other_losses_mwh": {
        "type": "number"
    },
    "transmission_distribution_owner_id": {
        "type": "integer",
        "description": "EIA-assigned code for owner of transmission/distribution system to which the plant is interconnected."
    },
    "transmission_distribution_owner_name": {
        "type": "string",
        "description": "Name of the owner of the transmission or distribution system to which the plant is interconnected."
    },
    "transmission_distribution_owner_state": {
        "type": "string",
        "description": "State location for owner of transmission/distribution system to which the plant is interconnected."
    },
    "transmission_total": {
        "type": "number",
        "description": "Total Transmission Plant (FERC Accounts 350-359.1)"
    },
    "turbines_inverters_hydrokinetics": {
        "type": "integer",
        "description": "Number of wind turbines, or hydrokinetic buoys."
    },
    "turbines_num": {
        "type": "integer",
        "description": "Number of wind turbines, or hydrokinetic buoys."
    },
    "ultrasupercritical_tech": {
        "type": "boolean",
        "description": "Indicates whether the generator uses ultra-supercritical technology"
    },
    "unbundled_revenues": {
        "type": "number"
    },
    "unit_id_eia": {
        "type": "string",
        "description": "EIA-assigned unit identification code."
    },
    "unit_id_epa": {
        "type": "string",
        "description": "Emissions (smokestake) unit monitored by EPA CEMS."
    },
    "unit_id_pudl": {
        "type": "integer",
        "description": "Dynamically assigned PUDL unit id. WARNING: This ID is not guaranteed to be static long term as the input data and algorithm may evolve over time.",
    },
    "unitid": {
        "type": "string",
        "description": "Facility-specific unit id (e.g. Unit 4)"
    },
    "uprate_derate_completed_date": {
        "type": "date",
        "description": "The date when the uprate or derate was completed."
    },
    "uprate_derate_during_year": {
        "type": "boolean",
        "description": "Was an uprate or derate completed on this generator during the reporting year?"
    },
    "utc_datetime": {
        "type": "datetime"
    },
    "utility_attn": {
        "type": "string"
    },
    "utility_id_eia": {
        "type": "integer",
        "description": "The EIA Utility Identification number.",
        # TODO: Disambiguate column name. In some cases this specifically refers to
        # the utility which operates a given plant or generator, but comes from the
        # same set of IDs as all the utility IDs.
        # E.g. in ownership_eia860 or generators_eia860 it would be something like:
        # "description": "EIA-assigned identification number for the company that is responsible for the day-to-day operations of the generator.",
    },
    "utility_id_ferc1": {
        "type": "integer",
        "description": "FERC-assigned respondent_id, identifying the reporting entity. Stable from year to year."
    },
    "utility_id_pudl": {
        "type": "integer",
        "description": "A manually assigned PUDL utility ID. May not be stable over time."
    },
    "utility_name_eia": {
        "type": "string",
        "description": "The name of the utility."
    },
    "utility_name_ferc1": {
        "type": "string",
        "description": "Name of the responding utility, as it is reported in FERC Form 1. For human readability only."
    },
    "utility_name_pudl": {
        "type": "string",
        "description": "Utility name, chosen arbitrarily from the several possible utility names available in the utility matching process. Included for human readability only."
    },
    "utility_owned_capacity_mw": {
        "type": "number"
    },
    "utility_pobox": {
        "type": "string"
    },
    "utility_zip_ext": {
        "type": "string",
        # TODO: Standardize with other zip codes and impose pattern constraint.
    },
    "variable_peak_pricing_program": {
        "type": "boolean"
    },
    "virtual_capacity_mw": {
        "type": "number"
    },
    "virtual_customers": {
        "type": "integer"
    },
    "water_heater": {
        "type": "integer"
    },
    "water_limited_capacity_mw": {
        "type": "number",
        "description": "Plant capacity in MW when limited by condenser water."
    },
    "water_source": {
        "type": "string",
        "description": "Name of water source associated with the plant."
    },
    "weighted_average_life_years": {
        "type": "number"
    },
    "wheeled_power_delivered_mwh": {
        "type": "number"
    },
    "wheeled_power_recieved_mwh": {
        "type": "number"
    },
    "wholesale_marketing_activity": {
        "type": "boolean"
    },
    "wholesale_power_purchases_mwh": {
        "type": "number"
    },
    "winter_capacity_estimate": {
        "type": "boolean",
        "description": "Whether the winter capacity value was an estimate",
    },
    "winter_capacity_mw": {
        "type": "number",
        "description": "The net winter capacity."
    },
    "winter_estimated_capability_mw": {
        "type": "number",
        "description": "EIA estimated winter capacity (in MWh)."
    },
    "winter_peak_demand_mw": {
        "type": "number"
    },
    "zip_code": {
        "type": "string",
        "description": "Five digit US Zip Code."
        # TODO Standardize with other zip codes and apply pattern constraint
    },
    "zip_code_4": {
        "type": "string",
        "description": "Four digit US Zip Code suffix."
        # TODO Standardize with other zip codes and apply pattern constraint
    }
}
"""
Field attributes by PUDL identifier (`field.name`).

Keys are in alphabetical order.
"""

FIELD_METADATA_BY_GROUP: Dict[str, Dict[str, Any]] = {
    "epacems": {
        "state": {
            "constraints": {
                "enum": EPACEMS_STATES
            }
        }
    },
    "eia": {
        "fuel_units": {
            "constraints": {
                "enum": ["barrels", "mcf", "short_tons", "mwh"]
            }
        }
    },
    "ferc1": {
        "fuel_units": {
            "constraints": {
                "enum": [
                    "unknown",
                    "mmbtu",
                    "gramsU",
                    "kgU",
                    "mwhth",
                    "kgal",
                    "bbl",
                    "klbs",
                    "mcf",
                    "gal",
                    "mwdth",
                    "btu",
                    "ton"
                ]
            }
        }
    }
}
"""
Field attributes by resource group (`resource.group`) and PUDL identifier.

If a field exists in more than one data group (e.g. both ``eia`` and ``ferc1``)
and has distinct metadata in those groups, this is the place to specify the
override. Only those elements which should be overridden need to be specified.
"""

FIELD_METADATA_BY_RESOURCE: Dict[str, Dict[str, Any]] = {}<|MERGE_RESOLUTION|>--- conflicted
+++ resolved
@@ -10,7 +10,8 @@
                     NERC_REGIONS, RELIABILITY_STANDARDS, REVENUE_CLASSES,
                     RTO_CLASSES, TECH_CLASSES, US_STATES_TERRITORIES)
 from .labels import (COALMINE_TYPES_EIA, ENTITY_TYPES, ESTIMATED_OR_ACTUAL,
-                     MOMENTARY_INTERRUPTIONS, POWER_PURCHASE_TYPES_FERC1)
+                     FUEL_UNITS_EIA, MOMENTARY_INTERRUPTIONS,
+                     POWER_PURCHASE_TYPES_FERC1)
 
 FIELD_METADATA: Dict[str, Dict[str, Any]] = {
     "active": {
@@ -521,62 +522,26 @@
     "energy_source_1_transport_1": {
         "type": "string",
         "description": "Primary mode of transport for energy source 1.",
-<<<<<<< HEAD
-=======
-        "constraints": {
-            "enum": list(set(FUEL_TRANSPORTATION_MODES_EIA.keys()))
-        }
->>>>>>> 9b8a672d
     },
     "energy_source_1_transport_2": {
         "type": "string",
         "description": "Secondary mode of transport for energy source 1.",
-<<<<<<< HEAD
-=======
-        "constraints": {
-            "enum": list(set(FUEL_TRANSPORTATION_MODES_EIA.keys()))
-        }
->>>>>>> 9b8a672d
     },
     "energy_source_1_transport_3": {
         "type": "string",
         "description": "Tertiary mode of transport for energy source 1.",
-<<<<<<< HEAD
-=======
-        "constraints": {
-            "enum": list(set(FUEL_TRANSPORTATION_MODES_EIA.keys()))
-        }
->>>>>>> 9b8a672d
     },
     "energy_source_2_transport_1": {
         "type": "string",
         "description": "Primary mode of transport for energy source 2.",
-<<<<<<< HEAD
-=======
-        "constraints": {
-            "enum": list(set(FUEL_TRANSPORTATION_MODES_EIA.keys()))
-        }
->>>>>>> 9b8a672d
     },
     "energy_source_2_transport_2": {
         "type": "string",
         "description": "Secondary mode of transport for energy source 2.",
-<<<<<<< HEAD
-=======
-        "constraints": {
-            "enum": list(set(FUEL_TRANSPORTATION_MODES_EIA.keys()))
-        }
->>>>>>> 9b8a672d
     },
     "energy_source_2_transport_3": {
         "type": "string",
         "description": "Tertiary mode of transport for energy source 2.",
-<<<<<<< HEAD
-=======
-        "constraints": {
-            "enum": list(set(FUEL_TRANSPORTATION_MODES_EIA.keys()))
-        }
->>>>>>> 9b8a672d
     },
     "energy_source_code_1": {
         "type": "string",
@@ -778,33 +743,13 @@
         "type": "string",
         "description": "Simplified fuel type code used in PUDL",
         "constraints": {
-<<<<<<< HEAD
             "enum": sorted(set(ENERGY_SOURCES_EIA["df"].fuel_type_code_pudl))
-=======
-            "enum": [
-                "unknown",
-                "mmbtu",
-                "gramsU",
-                "kgU",
-                "mwhth",
-                "kgal",
-                "bbl",
-                "klbs",
-                "mcf",
-                "gal",
-                "mwdth",
-                "btu",
-                "ton",
-                ""
-            ]
->>>>>>> 9b8a672d
         }
     },
     "fuel_units": {
         "type": "string",
         "description": "Reported units of measure for fuel.",
-        # TODO: add an ENUM constraint here, depending where this field shows up
-        # It may be in both the FERC 1 and the EIA datasets.
+        # Note: Different ENUM constraints are applied below on EIA vs. FERC1
     },
     "furnished_without_charge_mwh": {
         "type": "number"
@@ -1685,12 +1630,6 @@
     "primary_transportation_mode_code": {
         "type": "string",
         "description": "Transportation mode for the longest distance transported.",
-<<<<<<< HEAD
-=======
-        "constraints": {
-            "enum": list(set(FUEL_TRANSPORTATION_MODES_EIA.keys()))
-        }
->>>>>>> 9b8a672d
     },
     "prime_mover": {
         "type": "string",
@@ -1880,12 +1819,6 @@
     "secondary_transportation_mode_code": {
         "type": "string",
         "description": "Transportation mode for the second longest distance transported.",
-<<<<<<< HEAD
-=======
-        "constraints": {
-            "enum": list(set(FUEL_TRANSPORTATION_MODES_EIA.keys()))
-        }
->>>>>>> 9b8a672d
     },
     "sector_id_eia": {
         "type": "integer",
@@ -2351,7 +2284,7 @@
     "eia": {
         "fuel_units": {
             "constraints": {
-                "enum": ["barrels", "mcf", "short_tons", "mwh"]
+                "enum": sorted(FUEL_UNITS_EIA.keys())
             }
         }
     },
