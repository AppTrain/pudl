"""This module provides a class enabling tabular compilations from the PUDL DB.

Many of our potential users are comfortable using spreadsheets, not databases, so we are
creating a collection of tabular outputs that contain the most useful core information
from the PUDL data packages, including additional keys and human readable names for the
objects (utilities, plants, generators) being described in the table.

These tabular outputs can be joined with each other using those keys, and used as a data
source within Microsoft Excel, Access, R Studio, or other data analysis packages that
folks may be familiar with.  They aren't meant to completely replicate all the data and
relationships contained within the full PUDL database, but should serve as a generally
usable set of PUDL data products.

The PudlTabl class can also provide access to complex derived values, like the generator
and plant level marginal cost of electricity (MCOE), which are defined in the analysis
module.

In the long run, this is a probably a kind of prototype for pre-packaged API outputs or
data products that we might want to be able to provide to users a la carte.
"""

from collections import defaultdict
from datetime import date, datetime
from functools import partial
from typing import Any, Literal

# Useful high-level external modules.
import pandas as pd
import sqlalchemy as sa

import pudl
from pudl.analysis.allocate_net_gen import (
    aggregate_gen_fuel_by_generator,
    allocate_gen_fuel_by_generator_energy_source,
    scale_allocated_net_gen_by_ownership,
)
from pudl.metadata.classes import Resource
from pudl.metadata.fields import apply_pudl_dtypes

logger = pudl.logging_helpers.get_logger(__name__)


###############################################################################
#   Output Class, that can pull all the below tables with similar parameters
###############################################################################


class PudlTabl:
    """A class for compiling common useful tabular outputs from the PUDL DB."""

    def __init__(
        self,
        pudl_engine: sa.engine.Engine,
        freq: Literal["AS", "MS", None] = None,
        start_date: str | date | datetime | pd.Timestamp = None,
        end_date: str | date | datetime | pd.Timestamp = None,
        fill_fuel_cost: bool = False,
        roll_fuel_cost: bool = False,
        fill_net_gen: bool = False,
        fill_tech_desc: bool = True,
        unit_ids: bool = False,
    ):
        """Initialize the PUDL output object.

        Private data members are not initialized until they are requested.  They are
        then cached within the object unless they get re-initialized via a method that
        includes update=True.

        Some methods (e.g mcoe) will take a while to run, since they need to pull
        substantial data and do a bunch of calculations.

        Args:
            pudl_engine: A connection engine for the PUDL DB.
            freq: A string indicating the time frequency at which to aggregate
                reported data. ``MS`` is monththly and ``AS`` is annually. If
                None, the data will not be aggregated.
            start_date: Beginning date for data to pull from the PUDL DB. If
                a string, it should use the ISO 8601 ``YYYY-MM-DD`` format.
            end_date: End date for data to pull from the PUDL DB. If a string,
                it should use the ISO 8601 ``YYYY-MM-DD`` format.
            fill_fuel_cost: if True, fill in missing ``frc_eia923()`` fuel cost
                data with state-fuel averages from EIA's bulk electricity data.
            roll_fuel_cost: if True, apply a rolling average to a subset of
                output table's columns (currently only ``fuel_cost_per_mmbtu``
                for the ``fuel_receipts_costs_eia923`` table.)
            fill_net_gen: if True, use the net generation from the
                generation_fuel_eia923 - which is reported at the
                plant/fuel/prime mover level and  re-allocated to generators in
                ``mcoe()``, ``capacity_factor()`` and ``heat_rate_by_unit()``.
            fill_tech_desc: If True, fill the technology_description
                field to years earlier than 2013 based on plant and
                energy_source_code_1 and fill in technologies with only one matching
                code.
            unit_ids: If True, use several heuristics to assign
                individual generators to functional units. EXPERIMENTAL.
        """
        if not isinstance(pudl_engine, sa.engine.base.Engine):
            raise TypeError(
                "PudlTabl needs pudl_engine to be a SQLAlchemy Engine, but we "
                f"got a {type(pudl_engine)}."
            )
        self.pudl_engine: sa.engine.Engine = pudl_engine

        if freq not in (None, "AS", "MS"):
            raise ValueError(
                f"freq must be one of None, 'MS', or 'AS', but we got {freq}."
            )
        self.freq: Literal["AS", "MS", None] = freq

        # grab all working eia dates to use to set start and end dates if they
        # are not set
        if start_date is None:
            self.start_date = min(pudl.helpers.get_working_dates_by_datasource("ferc1"))
        else:
            # Make sure it's a date... and not a string.
            self.start_date = pd.to_datetime(start_date)

        if end_date is None:
            self.end_date = max(pudl.helpers.get_working_dates_by_datasource("eia"))
        else:
            # Make sure it's a date... and not a string.
            self.end_date = pd.to_datetime(end_date)

        self.roll_fuel_cost: bool = roll_fuel_cost
        self.fill_fuel_cost: bool = fill_fuel_cost
        self.fill_net_gen: bool = fill_net_gen
        self.fill_tech_desc = fill_tech_desc  # only for eia860 table.
        self.unit_ids = unit_ids

        # Used to persist the output tables. Returns None if they don't exist.
        self._dfs = defaultdict(lambda: None)

        self._register_output_methods()

    def _register_output_methods(self):
        """Load output assets and register a class method for retrieving each one."""
        # Map table name to PudlTabl method.
        # PudlTabl will generate a method to read each table from the DB with the given method name
        table_method_map = {  # table_name: method_name
            # denorm_ferc1
            "denorm_balance_sheet_assets_ferc1": "denorm_balance_sheet_assets_ferc1",
<<<<<<< HEAD
            "denorm_balance_sheet_liabilities_ferc1": "denorm_balance_sheet_liabilities_ferc1",
            "denorm_cash_flow_ferc1": "denorm_cash_flow_ferc1",
            "denorm_depreciation_amortization_summary_ferc1": "denorm_depreciation_amortization_summary_ferc1",
            "denorm_electric_energy_dispositions_ferc1": "denorm_electric_energy_dispositions_ferc1",
            "denorm_electric_energy_sources_ferc1": "denorm_electric_energy_sources_ferc1",
            "denorm_electric_operating_expenses_ferc1": "denorm_electric_operating_expenses_ferc1",
            "denorm_electric_operating_revenues_ferc1": "denorm_electric_operating_revenues_ferc1",
            "denorm_electric_plant_depreciation_changes_ferc1": "denorm_electric_plant_depreciation_changes_ferc1",
            "denorm_electric_plant_depreciation_functional_ferc1": "denorm_electric_plant_depreciation_functional_ferc1",
            "denorm_electricity_sales_by_rate_schedule_ferc1": "denorm_electricity_sales_by_rate_schedule_ferc1",
            "denorm_income_statement_ferc1": "denorm_income_statement_ferc1",
            "denorm_other_regulatory_liabilities_ferc1": "denorm_other_regulatory_liabilities_ferc1",
            "denorm_retained_earnings_ferc1": "denorm_retained_earnings_ferc1",
            "denorm_transmission_statistics_ferc1": "denorm_transmission_statistics_ferc1",
            "denorm_utility_plant_summary_ferc1": "denorm_utility_plant_summary_ferc1",
            # denorm_eia
            "denorm_utilities_eia": "denorm_utilities_eia",
            # eia861
=======
            "denorm_plants_utilities_ferc1": "pu_ferc1",
            # denorm_eia (data comes from multiple EIA forms)
            "denorm_plants_eia": "plants_eia860",
            "denorm_utilities_eia": "utils_eia860",
            "denorm_boilers_eia": "boil_eia860",
            "denorm_generators_eia": "gens_eia860",
            "denorm_plants_utilities_eia": "pu_eia860",
            # eia860 (denormalized, data primarily from EIA-860)
            "denorm_ownership_eia860": "own_eia860",
            "boiler_generator_assn_eia860": "bga_eia860",
            # eia861 (clean)
>>>>>>> 064e9ea3
            "service_territory_eia861": "service_territory_eia861",
            "sales_eia861": "sales_eia861",
            "advanced_metering_infrastructure_eia861": "advanced_metering_infrastructure_eia861",
            "demand_response_eia861": "demand_response_eia861",
            "demand_response_water_heater_eia861": "demand_response_water_heater_eia861",
            "demand_side_management_sales_eia861": "demand_side_management_sales_eia861",
            "demand_side_management_ee_dr_eia861": "demand_side_management_ee_dr_eia861",
            "demand_side_management_misc_eia861": "demand_side_management_misc_eia861",
            "distributed_generation_tech_eia861": "distributed_generation_tech_eia861",
            "distributed_generation_fuel_eia861": "distributed_generation_fuel_eia861",
            "distributed_generation_misc_eia861": "distributed_generation_misc_eia861",
            "distribution_systems_eia861": "distribution_systems_eia861",
            "dynamic_pricing_eia861": "dynamic_pricing_eia861",
            "energy_efficiency_eia861": "energy_efficiency_eia861",
            "green_pricing_eia861": "green_pricing_eia861",
            "mergers_eia861": "mergers_eia861",
            "net_metering_customer_fuel_class_eia861": "net_metering_customer_fuel_class_eia861",
            "net_metering_misc_eia861": "net_metering_misc_eia861",
            "non_net_metering_customer_fuel_class_eia861": "non_net_metering_customer_fuel_class_eia861",
            "non_net_metering_misc_eia861": "non_net_metering_misc_eia861",
            "operational_data_revenue_eia861": "operational_data_revenue_eia861",
            "operational_data_misc_eia861": "operational_data_misc_eia861",
            "reliability_eia861": "reliability_eia861",
            "utility_data_nerc_eia861": "utility_data_nerc_eia861",
            "utility_data_rto_eia861": "utility_data_rto_eia861",
            "utility_data_misc_eia861": "utility_data_misc_eia861",
            "utility_assn_eia861": "utility_assn_eia861",
            "balancing_authority_eia861": "balancing_authority_eia861",
            "balancing_authority_assn_eia861": "balancing_authority_assn_eia861",
            # eia923 (denormalized, data primarily from EIA-923)
            "denorm_boiler_fuel_AGG_eia923": "bf_eia923",
            "denorm_fuel_receipts_costs_AGG_eia923": "frc_eia923",
            "denorm_generation_AGG_eia923": "gen_original_eia923",
            "denorm_generation_fuel_combined_AGG_eia923": "gf_eia923",
            # ferc714
            "respondent_id_ferc714": "respondent_id_ferc714",
            "demand_hourly_pa_ferc714": "demand_hourly_pa_ferc714",
        }

        for table_name, method_name in table_method_map.items():
            if hasattr(PudlTabl, method_name):
                logger.warning(
                    f"Automatically generated PudlTabl method {method_name} overrides "
                    "explicitly defined class method. One of these should be deleted."
                )

            table_name = self._agg_table_name(table_name)
            # Create method called asset_name that will read the asset from DB
            self.__dict__[method_name] = partial(
                self._get_table_from_db,
                table_name=table_name,
                resource=Resource.from_id(table_name),
            )

    def _agg_table_name(self, table_name: str) -> str:
        """Substitute appropriate frequency in aggregated table names."""
        agg_freqs = {
            "AS": "yearly",
            "MS": "monthly",
        }
        if "_AGG" in table_name:
            if self.freq is not None:
                table_name = table_name.replace("AGG", agg_freqs[self.freq])
            else:
                table_name = table_name.replace("_AGG", "")
        return table_name

    def _get_table_from_db(self, table_name: str, resource: Resource) -> pd.DataFrame:
        """Grab output table from PUDL DB.

        Args:
            table_name: Name of table to get.
            resource: Resource metadata used to enforce schema on table.
        """
        table_name = self._agg_table_name(table_name)
        return pd.concat(
            [
                resource.enforce_schema(df)
                for df in pd.read_sql(
                    self._select_between_dates(table_name),
                    self.pudl_engine,
                    chunksize=100_000,
                )
            ]
        )

    def _select_between_dates(self, table: str) -> sa.sql.expression.Select:
        """For a given table, returns an SQL query that filters by date, if specified.

        Method uses the PudlTabl ``start_date`` and ``end_date`` attributes.  For EIA
        and most other tables, it compares ``report_date`` column against start and end
        dates.  For FERC1 ``report_year`` is used.  If neither ``report_date`` nor
        ``report_year`` are present, no date filtering is done.

        Arguments:
            table: name of table to be called in SQL query.

        Returns:
            A SQLAlchemy select object restricting the date column (either
            ``report_date`` or ``report_year``) to lie between ``self.start_date`` and
            ``self.end_date`` (inclusive).
        """
        pt = pudl.output.pudltabl.get_table_meta(self.pudl_engine)
        tbl = pt[f"{table}"]
        if "report_date" in tbl.columns:
            date_col = tbl.c.report_date
        elif "report_year" in tbl.columns:
            date_col = tbl.c.report_year
        else:
            date_col = None
        tbl_select = sa.sql.select(tbl)
        if self.start_date and date_col is not None:
            start_date = pd.to_datetime(self.start_date)
            tbl_select = tbl_select.where(date_col >= start_date)
        if self.end_date and date_col is not None:
            end_date = pd.to_datetime(self.end_date)
            tbl_select = tbl_select.where(date_col <= end_date)
        return tbl_select

    ###########################################################################
    # EIA 860/923 OUTPUTS
    ###########################################################################
    def gen_eia923(self, update=False):
        """Pull EIA 923 net generation data by generator.

        Net generation is reported in two seperate tables in EIA 923: in the
        generation_eia923 and generation_fuel_eia923 tables. While the
        generation_fuel_eia923 table is more complete (the generation_eia923
        table includes only ~55% of the reported MWhs), the generation_eia923
        table is more granular (it is reported at the generator level).

        This method either grabs the generation_eia923 table that is reported
        by generator, or allocates net generation from the
        generation_fuel_eia923 table to the generator level.

        Args:
            update (bool): If true, re-calculate the output dataframe, even if
                a cached version exists.

        Returns:
            pandas.DataFrame: a denormalized table for interactive use.
        """
        if update or self._dfs["gen_eia923"] is None:
            if self.fill_net_gen:
                if self.freq not in ["AS", "MS"]:
                    raise AssertionError(
                        "Frequency must be either `AS` or `MS` to allocate net "
                        f"generation. Got {self.freq}"
                    )
                logger.info(
                    "Allocating net generation from the generation_fuel_eia923 "
                    "to the generator level instead of using the less complete "
                    "generation_eia923 table."
                )

                self._dfs["gen_eia923"] = self.gen_fuel_by_generator_eia923(
                    update=update
                ).loc[:, list(self.gen_original_eia923().columns)]
            else:
                self._dfs["gen_eia923"] = self.gen_original_eia923()
        return self._dfs["gen_eia923"]

    def gen_fuel_by_generator_energy_source_eia923(self, update=False):
        """Net generation and fuel data allocated to generator/energy_source_code.

        Net generation and fuel data originally reported in the gen fuel table
        """
        if update or self._dfs["gen_fuel_by_genid_esc_eia923"] is None:
            self._dfs[
                "gen_fuel_by_genid_esc_eia923"
            ] = allocate_gen_fuel_by_generator_energy_source(pudl_out=self)
        return self._dfs["gen_fuel_by_genid_esc_eia923"]

    def gen_fuel_by_generator_eia923(self, update=False):
        """Net generation from gen fuel table allocated to generators."""
        if update or self._dfs["gen_fuel_allocated_eia923"] is None:
            if self.freq not in ["AS", "MS"]:
                raise AssertionError(
                    "Frequency must be either `AS` or `MS` to allocate net "
                    f"generation. Got {self.freq}"
                )
            self._dfs["gen_fuel_allocated_eia923"] = aggregate_gen_fuel_by_generator(
                pudl_out=self,
                net_gen_fuel_alloc=self.gen_fuel_by_generator_energy_source_eia923(
                    update=update
                ),
            )
        return self._dfs["gen_fuel_allocated_eia923"]

    def gen_fuel_by_generator_energy_source_owner_eia923(self, update=False):
        """Generation and fuel consumption by generator/energy_source_code/owner."""
        if update or self._dfs["gen_fuel_by_genid_esc_own"] is None:
            self._dfs[
                "gen_fuel_by_genid_esc_own"
            ] = scale_allocated_net_gen_by_ownership(
                gen_pm_fuel=self.gen_fuel_by_generator_energy_source_eia923(),
                gens=self.gens_eia860(),
                own_eia860=self.own_eia860(),
            )
        return self._dfs["gen_fuel_by_genid_esc_own"]

    ###########################################################################
    # FERC FORM 1 OUTPUTS
    ###########################################################################
    def plants_steam_ferc1(self, update=False):
        """Pull the FERC Form 1 steam plants data.

        Args:
            update (bool): If true, re-calculate the output dataframe, even if
                a cached version exists.

        Returns:
            pandas.DataFrame: a denormalized table for interactive use.
        """
        if update or self._dfs["plants_steam_ferc1"] is None:
            self._dfs["plants_steam_ferc1"] = pudl.output.ferc1.plants_steam_ferc1(
                self.pudl_engine, start_date=self.start_date, end_date=self.end_date
            )
        return self._dfs["plants_steam_ferc1"]

    def fuel_ferc1(self, update=False):
        """Pull the FERC Form 1 steam plants fuel consumption data.

        Args:
            update (bool): If true, re-calculate the output dataframe, even if
                a cached version exists.

        Returns:
            pandas.DataFrame: a denormalized table for interactive use.
        """
        if update or self._dfs["fuel_ferc1"] is None:
            self._dfs["fuel_ferc1"] = pudl.output.ferc1.fuel_ferc1(
                self.pudl_engine, start_date=self.start_date, end_date=self.end_date
            )
        return self._dfs["fuel_ferc1"]

    def fbp_ferc1(self, update=False):
        """Summarize FERC Form 1 fuel usage by plant.

        Args:
            update (bool): If true, re-calculate the output dataframe, even if
                a cached version exists.

        Returns:
            pandas.DataFrame: a denormalized table for interactive use.
        """
        if update or self._dfs["fbp_ferc1"] is None:
            self._dfs["fbp_ferc1"] = pudl.output.ferc1.fuel_by_plant_ferc1(
                self.pudl_engine, start_date=self.start_date, end_date=self.end_date
            )
        return self._dfs["fbp_ferc1"]

    def plants_small_ferc1(self, update=False):
        """Pull the FERC Form 1 Small Plants Table.

        Args:
            update (bool): If true, re-calculate the output dataframe, even if
                a cached version exists.

        Returns:
            pandas.DataFrame: a denormalized table for interactive use.
        """
        if update or self._dfs["plants_small_ferc1"] is None:
            self._dfs["plants_small_ferc1"] = pudl.output.ferc1.plants_small_ferc1(
                self.pudl_engine, start_date=self.start_date, end_date=self.end_date
            )
        return self._dfs["plants_small_ferc1"]

    def plants_hydro_ferc1(self, update=False):
        """Pull the FERC Form 1 Hydro Plants Table.

        Args:
            update (bool): If true, re-calculate the output dataframe, even if
                a cached version exists.

        Returns:
            pandas.DataFrame: a denormalized table for interactive use.
        """
        if update or self._dfs["plants_hydro_ferc1"] is None:
            self._dfs["plants_hydro_ferc1"] = pudl.output.ferc1.plants_hydro_ferc1(
                self.pudl_engine, start_date=self.start_date, end_date=self.end_date
            )
        return self._dfs["plants_hydro_ferc1"]

    def plants_pumped_storage_ferc1(self, update=False):
        """Pull the FERC Form 1 Pumped Storage Table.

        Args:
            update (bool): If true, re-calculate the output dataframe, even if
                a cached version exists.

        Returns:
            pandas.DataFrame: a denormalized table for interactive use.
        """
        if update or self._dfs["plants_pumped_storage_ferc1"] is None:
            self._dfs[
                "plants_pumped_storage_ferc1"
            ] = pudl.output.ferc1.plants_pumped_storage_ferc1(
                self.pudl_engine, start_date=self.start_date, end_date=self.end_date
            )
        return self._dfs["plants_pumped_storage_ferc1"]

    def purchased_power_ferc1(self, update=False):
        """Pull the FERC Form 1 Purchased Power Table.

        Args:
            update (bool): If true, re-calculate the output dataframe, even if
                a cached version exists.

        Returns:
            pandas.DataFrame: a denormalized table for interactive use.
        """
        if update or self._dfs["purchased_power_ferc1"] is None:
            self._dfs[
                "purchased_power_ferc1"
            ] = pudl.output.ferc1.purchased_power_ferc1(
                self.pudl_engine, start_date=self.start_date, end_date=self.end_date
            )
        return self._dfs["purchased_power_ferc1"]

    def plant_in_service_ferc1(self, update=False):
        """Pull the FERC Form 1 Plant in Service Table.

        Args:
            update (bool): If true, re-calculate the output dataframe, even if
                a cached version exists.

        Returns:
            pandas.DataFrame: a denormalized table for interactive use.
        """
        if update or self._dfs["plant_in_service_ferc1"] is None:
            self._dfs[
                "plant_in_service_ferc1"
            ] = pudl.output.ferc1.plant_in_service_ferc1(
                self.pudl_engine, start_date=self.start_date, end_date=self.end_date
            )
        return self._dfs["plant_in_service_ferc1"]

    def plants_all_ferc1(self, update=False):
        """Pull the FERC Form 1 all plants table.

        Args:
            update (bool): If true, re-calculate the output dataframe, even if
                a cached version exists.

        Returns:
            pandas.DataFrame: a denormalized table for interactive use.
        """
        if update or self._dfs["plants_all_ferc1"] is None:
            self._dfs["plants_all_ferc1"] = pudl.output.ferc1.plants_all_ferc1(
                self.pudl_engine, start_date=self.start_date, end_date=self.end_date
            )
        return self._dfs["plants_all_ferc1"]

    ###########################################################################
    # EIA MCOE OUTPUTS
    ###########################################################################
    def hr_by_gen(self, update=False):
        """Calculate and return generator level heat rates (mmBTU/MWh).

        Args:
            update (bool): If true, re-calculate the output dataframe, even if
                a cached version exists.

        Returns:
            pandas.DataFrame: a denormalized table for interactive use.
        """
        if update or self._dfs["hr_by_gen"] is None:
            self._dfs["hr_by_gen"] = pudl.analysis.mcoe.heat_rate_by_gen(self)
        return self._dfs["hr_by_gen"]

    def hr_by_unit(self, update=False):
        """Calculate and return generation unit level heat rates.

        Args:
            update (bool): If true, re-calculate the output dataframe, even if
                a cached version exists.

        Returns:
            pandas.DataFrame: a denormalized table for interactive use.
        """
        if update or self._dfs["hr_by_unit"] is None:
            self._dfs["hr_by_unit"] = pudl.analysis.mcoe.heat_rate_by_unit(self)
        return self._dfs["hr_by_unit"]

    def fuel_cost(self, update=False):
        """Calculate and return generator level fuel costs per MWh.

        Args:
            update (bool): If true, re-calculate the output dataframe, even if
                a cached version exists.

        Returns:
            pandas.DataFrame: a denormalized table for interactive use.
        """
        if update or self._dfs["fuel_cost"] is None:
            self._dfs["fuel_cost"] = pudl.analysis.mcoe.fuel_cost(self)
        return self._dfs["fuel_cost"]

    def capacity_factor(self, update=False, min_cap_fact=None, max_cap_fact=None):
        """Calculate and return generator level capacity factors.

        Args:
            update (bool): If true, re-calculate the output dataframe, even if
                a cached version exists.

        Returns:
            pandas.DataFrame: a denormalized table for interactive use.
        """
        if update or self._dfs["capacity_factor"] is None:
            self._dfs["capacity_factor"] = pudl.analysis.mcoe.capacity_factor(
                self, min_cap_fact=min_cap_fact, max_cap_fact=max_cap_fact
            )
        return self._dfs["capacity_factor"]

    def mcoe(
        self,
        update: bool = False,
        min_heat_rate: float = 5.5,
        min_fuel_cost_per_mwh: float = 0.0,
        min_cap_fact: float = 0.0,
        max_cap_fact: float = 1.5,
        all_gens: bool = True,
        gens_cols: Any = None,
    ):
        """Calculate and return generator level MCOE based on EIA data.

        Eventually this calculation will include non-fuel operating expenses
        as reported in FERC Form 1, but for now only the fuel costs reported
        to EIA are included. They are attibuted based on the unit-level heat
        rates and fuel costs.

        Args:
            update: If true, re-calculate the output dataframe, even if
                a cached version exists.
            min_heat_rate: lowest plausible heat rate, in mmBTU/MWh. Any MCOE
                records with lower heat rates are presumed to be invalid, and
                are discarded before returning.
            min_cap_fact: minimum generator capacity factor. Generator records
                with a lower capacity factor will be filtered out before
                returning. This allows the user to exclude generators that
                aren't being used enough to have valid.
            min_fuel_cost_per_mwh: minimum fuel cost on a per MWh basis that is
                required for a generator record to be considered valid. For
                some reason there are now a large number of $0 fuel cost
                records, which previously would have been NaN.
            max_cap_fact: maximum generator capacity factor. Generator records
                with a lower capacity factor will be filtered out before
                returning. This allows the user to exclude generators that
                aren't being used enough to have valid.
            all_gens: Controls whether the output contains records for
                all generators in the :ref:`generators_eia860` table, or only
                those generators with associated MCOE data. True by default.
            gens_cols: equal to the string "all", None, or a list of names of
                column attributes to include from the :ref:`generators_eia860` table in
                addition to the list of defined `DEFAULT_GENS_COLS` in the MCOE analysis
                module. If "all", all columns from the generators table will be included.
                By default, the `DEFAULT_GENS_COLS` defined in the MCOE analysis module
                will be merged into the final MCOE output.

        Returns:
            :class:`pandas.DataFrame`: a compilation of generator attributes,
            including fuel costs per MWh.
        """
        if update or self._dfs["mcoe"] is None:
            self._dfs["mcoe"] = pudl.analysis.mcoe.mcoe(
                self,
                min_heat_rate=min_heat_rate,
                min_fuel_cost_per_mwh=min_fuel_cost_per_mwh,
                min_cap_fact=min_cap_fact,
                max_cap_fact=max_cap_fact,
                all_gens=all_gens,
                gens_cols=gens_cols,
            )
        return self._dfs["mcoe"]

    def gens_mega_eia(
        self,
        update: bool = False,
        gens_cols: Any = None,
    ) -> pd.DataFrame:
        """Generate and return a generators table with ownership integrated.

        Args:
            update: If True, re-calculate the output dataframe, even
                if a cached version exists.
            gens_cols: equal to the string "all", None, or a list of
                additional column attributes to include from the EIA 860 generators table
                in the output mega gens table. By default all columns necessary to create
                the plant parts EIA table are included.

        Returns:
            A table of all of the generators with identifying
            columns and data columns, sliced by ownership which makes
            "total" and "owned" records for each generator owner. The "owned"
            records have the generator's data scaled to the ownership percentage
            (e.g. if a 100 MW generator has a 75% stake owner and a 25% stake
            owner, this will result in two "owned" records with 75 MW and 25
            MW). The "total" records correspond to the full plant for every
            owner (e.g. using the same 2-owner 100 MW generator as above, each
            owner will have a records with 100 MW).

        Raises:
            AssertionError: If the frequency of the pudl_out object is not 'AS'
        """
        if update or self._dfs["gens_mega_eia"] is None:
            if self.freq != "AS":
                raise AssertionError(
                    "The frequency of the pudl_out object must be `AS` for the "
                    f"plant-parts table and we got {self.freq}"
                )
            if gens_cols is None:
                gens_cols = []
            if gens_cols != "all":
                default_cols = [
                    "technology_description",
                    "energy_source_code_1",
                    "prime_mover_code",
                    "generator_operating_date",
                    "generator_retirement_date",
                    "operational_status",
                    "capacity_mw",
                    "fuel_type_code_pudl",
                    "planned_generator_retirement_date",
                ]
                gens_cols = list(set(gens_cols + default_cols))
            self._dfs[
                "gens_mega_eia"
            ] = pudl.analysis.plant_parts_eia.MakeMegaGenTbl().execute(
                mcoe=self.mcoe(all_gens=True, gens_cols=gens_cols),
                own_eia860=self.own_eia860(),
            )
        return self._dfs["gens_mega_eia"]

    def plant_parts_eia(
        self,
        update: bool = False,
        update_gens_mega: bool = False,
        gens_cols: Any = None,
    ) -> pd.DataFrame:
        """Generate and return master plant-parts EIA.

        Args:
            update: If true, re-calculate the output dataframe, even
                if a cached version exists.
            update_gens_mega: If True, update the gigantic Gens Mega table.
            gens_cols: equal to the string "all", None, or a list of
                additional column attributes to include from the EIA 860 generators table
                in the output mega gens table. By default all columns necessary to create
                the EIA plant part list are included.
        """
        update_any = any([update, update_gens_mega])
        if update_any or self._dfs["plant_parts_eia"] is None:
            # default columns needed to create plant part list
            if gens_cols is None:
                gens_cols = []
            if gens_cols != "all":
                default_cols = [
                    "technology_description",
                    "energy_source_code_1",
                    "prime_mover_code",
                    "generator_operating_date",
                    "generator_retirement_date",
                    "operational_status",
                    "capacity_mw",
                    "fuel_type_code_pudl",
                    "planned_generator_retirement_date",
                ]
                gens_cols = list(set(gens_cols + default_cols))
            # make the plant-parts objects
            self.parts_compiler = pudl.analysis.plant_parts_eia.MakePlantParts(self)
            # make the plant-parts df!
            self._dfs["plant_parts_eia"] = self.parts_compiler.execute(
                gens_mega=self.gens_mega_eia(
                    update=update_gens_mega,
                    gens_cols=gens_cols,
                )
            )

        return self._dfs["plant_parts_eia"]

    ###########################################################################
    # GLUE OUTPUTS
    ###########################################################################

    def ferc1_eia(
        self,
        update: bool = False,
        update_plant_parts_eia: bool = False,
        update_plants_all_ferc1: bool = False,
        update_fbp_ferc1: bool = False,
    ) -> pd.DataFrame:
        """Generate the connection between FERC1 and EIA."""
        update_any = any(
            [update, update_plant_parts_eia, update_plants_all_ferc1, update_fbp_ferc1]
        )
        if update_any or self._dfs["ferc1_eia"] is None:
            self._dfs["ferc1_eia"] = pudl.analysis.ferc1_eia.execute(
                plant_parts_eia=self.plant_parts_eia(update=update_plant_parts_eia),
                plants_all_ferc1=self.plants_all_ferc1(update=update_plants_all_ferc1),
                fbp_ferc1=self.fbp_ferc1(update=update_fbp_ferc1),
            )
        return self._dfs["ferc1_eia"]

    def epacamd_eia(self) -> pd.DataFrame:
        """Read the EPACAMD-EIA Crosswalk from the PUDL DB."""
        return pd.read_sql("epacamd_eia", self.pudl_engine).pipe(
            apply_pudl_dtypes, group="glue"
        )


def get_table_meta(pudl_engine):
    """Grab the pudl SQLite database table metadata."""
    md = sa.MetaData()
    md.reflect(pudl_engine)
    return md.tables<|MERGE_RESOLUTION|>--- conflicted
+++ resolved
@@ -139,7 +139,6 @@
         table_method_map = {  # table_name: method_name
             # denorm_ferc1
             "denorm_balance_sheet_assets_ferc1": "denorm_balance_sheet_assets_ferc1",
-<<<<<<< HEAD
             "denorm_balance_sheet_liabilities_ferc1": "denorm_balance_sheet_liabilities_ferc1",
             "denorm_cash_flow_ferc1": "denorm_cash_flow_ferc1",
             "denorm_depreciation_amortization_summary_ferc1": "denorm_depreciation_amortization_summary_ferc1",
@@ -155,10 +154,6 @@
             "denorm_retained_earnings_ferc1": "denorm_retained_earnings_ferc1",
             "denorm_transmission_statistics_ferc1": "denorm_transmission_statistics_ferc1",
             "denorm_utility_plant_summary_ferc1": "denorm_utility_plant_summary_ferc1",
-            # denorm_eia
-            "denorm_utilities_eia": "denorm_utilities_eia",
-            # eia861
-=======
             "denorm_plants_utilities_ferc1": "pu_ferc1",
             # denorm_eia (data comes from multiple EIA forms)
             "denorm_plants_eia": "plants_eia860",
@@ -170,7 +165,6 @@
             "denorm_ownership_eia860": "own_eia860",
             "boiler_generator_assn_eia860": "bga_eia860",
             # eia861 (clean)
->>>>>>> 064e9ea3
             "service_territory_eia861": "service_territory_eia861",
             "sales_eia861": "sales_eia861",
             "advanced_metering_infrastructure_eia861": "advanced_metering_infrastructure_eia861",
