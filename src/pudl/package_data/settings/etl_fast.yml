---
###########################################################################
# Settings for ferc_to_sqlite script
###########################################################################
ferc_to_sqlite_settings:
  ferc1_dbf_to_sqlite_settings:
    # What years of original FERC data should be cloned into the SQLite DB?
    years: [2020]
    # A list of tables to be loaded into the local SQLite database. These are
    # the table names as they appear in the 2015 FERC Form 1 database.
    tables:
      - f1_respondent_id
      - f1_gnrt_plant
      - f1_steam
      - f1_fuel
      - f1_plant_in_srvce
      - f1_hydro
      - f1_pumped_storage
      - f1_purchased_pwr
      - f1_elctrc_erg_acct
<<<<<<< HEAD
      - f1_utltyplnt_smmry
=======
      - f1_xmssn_line
>>>>>>> b1023a0e

  ferc1_xbrl_to_sqlite_settings:
    years: [2021]
    # A list of tables to be loaded into the local SQLite database. These are
    # the table names as created from the 2022 XBRL taxonomy.
    tables:
      - identification_001_duration
      - identification_001_instant
      - steam_electric_generating_plant_statistics_large_plants_402_duration
      - steam_electric_generating_plant_statistics_large_plants_402_instant
      - steam_electric_generating_plant_statistics_large_plants_fuel_statistics_402_duration
      - steam_electric_generating_plant_statistics_large_plants_fuel_statistics_402_instant
      - hydroelectric_generating_plant_statistics_large_plants_406_duration
      - hydroelectric_generating_plant_statistics_large_plants_406_instant
      - pumped_storage_generating_plant_statistics_large_plants_408_duration
      - pumped_storage_generating_plant_statistics_large_plants_408_instant
      - generating_plant_statistics_410_duration
      - generating_plant_statistics_410_instant
      - electric_plant_in_service_204_duration
      - electric_plant_in_service_204_instant
      - purchased_power_326_duration
      - purchased_power_326_instant
      - electric_energy_account_401a_duration
      - electric_energy_account_401a_instant
<<<<<<< HEAD
      - summary_of_utility_plant_and_accumulated_provisions_for_depreciation_amortization_and_depletion_200_duration
      - summary_of_utility_plant_and_accumulated_provisions_for_depreciation_amortization_and_depletion_200_instant
=======
      - transmission_line_statistics_422_duration
      - transmission_line_statistics_422_instant
>>>>>>> b1023a0e

  ferc2_xbrl_to_sqlite_settings:
    years: [2021]
  ferc6_xbrl_to_sqlite_settings:
    years: [2021]
  ferc60_xbrl_to_sqlite_settings:
    years: [2021]
  ferc714_xbrl_to_sqlite_settings:
    years: [2021]

###########################################################################
# Settings for pudl_etl script
###########################################################################
name: pudl-fast
title: PUDL Fast ETL
description: >
  FERC 1 and EIA 860/923 from 2020 (output to SQLite) plus
  EPA CEMS hourly emissions data from 2020 (output to Parquet).
version: 0.1.0
datasets:
  ferc1:
    tables:
      - fuel_ferc1 # requires plants_steam_ferc1 to load properly
      - plants_steam_ferc1
      - plants_small_ferc1
      - plants_hydro_ferc1
      - plants_pumped_storage_ferc1
      - plant_in_service_ferc1
      - purchased_power_ferc1
      - transmission_ferc1
      - electric_energy_sources_ferc1
      - electric_energy_dispositions_ferc1
      - utility_plant_summary_ferc1
    years: [2020, 2021]
  eia:
    eia923:
      tables:
        - generation_fuel_eia923
        - boiler_fuel_eia923
        - generation_eia923
        - coalmine_eia923 # REQUIRES fuel_receipts_costs_eia923
        - fuel_receipts_costs_eia923
      years: [2020, 2021]
    eia860:
      tables:
        - boiler_generator_assn_eia860
        - utilities_eia860
        - plants_eia860
        - generators_eia860
        - ownership_eia860
      years: [2020, 2021]
      eia860m: true
  epacems:
    # Note that the CEMS data relies on EIA 860 data for plant locations,
    # so if you're loading CEMS data for a particular year, you should
    # also load the EIA 860 data for that year if possible
    states: [ID, ME]
    years: [2019, 2020, 2021]<|MERGE_RESOLUTION|>--- conflicted
+++ resolved
@@ -18,11 +18,8 @@
       - f1_pumped_storage
       - f1_purchased_pwr
       - f1_elctrc_erg_acct
-<<<<<<< HEAD
       - f1_utltyplnt_smmry
-=======
       - f1_xmssn_line
->>>>>>> b1023a0e
 
   ferc1_xbrl_to_sqlite_settings:
     years: [2021]
@@ -47,13 +44,10 @@
       - purchased_power_326_instant
       - electric_energy_account_401a_duration
       - electric_energy_account_401a_instant
-<<<<<<< HEAD
       - summary_of_utility_plant_and_accumulated_provisions_for_depreciation_amortization_and_depletion_200_duration
       - summary_of_utility_plant_and_accumulated_provisions_for_depreciation_amortization_and_depletion_200_instant
-=======
       - transmission_line_statistics_422_duration
       - transmission_line_statistics_422_instant
->>>>>>> b1023a0e
 
   ferc2_xbrl_to_sqlite_settings:
     years: [2021]
