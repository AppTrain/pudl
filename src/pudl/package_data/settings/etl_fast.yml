---
###########################################################################
# Settings for ferc_to_sqlite script
###########################################################################
ferc_to_sqlite_settings:
  ferc1_dbf_to_sqlite_settings:
    # What years of original FERC data should be cloned into the SQLite DB?
    years: [2020]
    # A list of tables to be loaded into the local SQLite database. These are
    # the table names as they appear in the 2015 FERC Form 1 database.
    tables:
      - f1_respondent_id
      - f1_gnrt_plant
      - f1_steam
      - f1_fuel
      - f1_plant_in_srvce
      - f1_hydro
      - f1_pumped_storage
      - f1_purchased_pwr
      - f1_elctrc_erg_acct
      - f1_utltyplnt_smmry
      - f1_xmssn_line
      - f1_elc_op_mnt_expn
      - f1_bal_sheet_cr
      - f1_comp_balance_db
      - f1_income_stmnt
      - f1_incm_stmnt_2
      - f1_dacs_epda
      - f1_accumdepr_prvsn
      - f1_retained_erng
<<<<<<< HEAD
      - f1_elctrc_oper_rev
=======
      - f1_cash_flow
>>>>>>> d804682b

  ferc1_xbrl_to_sqlite_settings:
    years: [2021]
    # A list of tables to be loaded into the local SQLite database. These are
    # the table names as created from the 2022 XBRL taxonomy.
    tables:
      - identification_001_duration
      - identification_001_instant
      - steam_electric_generating_plant_statistics_large_plants_402_duration
      - steam_electric_generating_plant_statistics_large_plants_402_instant
      - steam_electric_generating_plant_statistics_large_plants_fuel_statistics_402_duration
      - steam_electric_generating_plant_statistics_large_plants_fuel_statistics_402_instant
      - hydroelectric_generating_plant_statistics_large_plants_406_duration
      - hydroelectric_generating_plant_statistics_large_plants_406_instant
      - pumped_storage_generating_plant_statistics_large_plants_408_duration
      - pumped_storage_generating_plant_statistics_large_plants_408_instant
      - generating_plant_statistics_410_duration
      - generating_plant_statistics_410_instant
      - electric_plant_in_service_204_duration
      - electric_plant_in_service_204_instant
      - purchased_power_326_duration
      - purchased_power_326_instant
      - electric_energy_account_401a_duration
      - electric_energy_account_401a_instant
      - summary_of_utility_plant_and_accumulated_provisions_for_depreciation_amortization_and_depletion_200_duration
      - summary_of_utility_plant_and_accumulated_provisions_for_depreciation_amortization_and_depletion_200_instant
      - transmission_line_statistics_422_duration
      - transmission_line_statistics_422_instant
      - comparative_balance_sheet_liabilities_and_other_credits_110_duration
      - comparative_balance_sheet_liabilities_and_other_credits_110_instant
      - comparative_balance_sheet_assets_and_other_debits_110_duration
      - comparative_balance_sheet_assets_and_other_debits_110_instant
      - statement_of_income_114_duration
      - statement_of_income_114_instant
      - summary_of_depreciation_and_amortization_charges_section_a_336_duration
      - summary_of_depreciation_and_amortization_charges_section_a_336_instant
      - accumulated_provision_for_depreciation_of_electric_utility_plant_changes_section_a_219_duration
      - accumulated_provision_for_depreciation_of_electric_utility_plant_changes_section_a_219_instant
      - accumulated_provision_for_depreciation_of_electric_utility_plant_functional_classification_section_b_219_duration
      - accumulated_provision_for_depreciation_of_electric_utility_plant_functional_classification_section_b_219_instant
      - electric_operations_and_maintenance_expenses_320_duration
      - electric_operations_and_maintenance_expenses_320_instant
      - retained_earnings_118_duration
      - retained_earnings_118_instant
<<<<<<< HEAD
      - electric_operating_revenues_300_duration
      - electric_operating_revenues_300_instant
      - electric_operating_revenues_other_300_duration
      - electric_operating_revenues_300_instant
=======
      - statement_of_cash_flows_120_duration
      - statement_of_cash_flows_120_instant
>>>>>>> d804682b

  ferc2_xbrl_to_sqlite_settings:
    years: [2021]
  ferc6_xbrl_to_sqlite_settings:
    years: [2021]
  ferc60_xbrl_to_sqlite_settings:
    years: [2021]
  ferc714_xbrl_to_sqlite_settings:
    years: [2021]

###########################################################################
# Settings for pudl_etl script
###########################################################################
name: pudl-fast
title: PUDL Fast ETL
description: >
  FERC 1 and EIA 860/923 from 2020 (output to SQLite) plus
  EPA CEMS hourly emissions data from 2020 (output to Parquet).
version: 0.1.0
datasets:
  ferc1:
    tables:
      - fuel_ferc1 # requires plants_steam_ferc1 to load properly
      - plants_steam_ferc1
      - plants_small_ferc1
      - plants_hydro_ferc1
      - plants_pumped_storage_ferc1
      - plant_in_service_ferc1
      - purchased_power_ferc1
      - transmission_statistics_ferc1
      - electric_energy_sources_ferc1
      - electric_energy_dispositions_ferc1
      - electric_opex_ferc1
      - utility_plant_summary_ferc1
      - balance_sheet_liabilities_ferc1
      - depreciation_amortization_summary_ferc1
      - balance_sheet_assets_ferc1
      - income_statement_ferc1
      - electric_plant_depreciation_changes_ferc1
      - retained_earnings_ferc1
<<<<<<< HEAD
      - electric_operating_revenues_ferc1
=======
      - cash_flow_ferc1
>>>>>>> d804682b
    years: [2020, 2021]
  eia:
    eia923:
      tables:
        - generation_fuel_eia923
        - boiler_fuel_eia923
        - generation_eia923
        - coalmine_eia923 # REQUIRES fuel_receipts_costs_eia923
        - fuel_receipts_costs_eia923
      years: [2020, 2021]
    eia860:
      tables:
        - boiler_generator_assn_eia860
        - utilities_eia860
        - plants_eia860
        - generators_eia860
        - ownership_eia860
      years: [2020, 2021]
      eia860m: true
  epacems:
    # Note that the CEMS data relies on EIA 860 data for plant locations,
    # so if you're loading CEMS data for a particular year, you should
    # also load the EIA 860 data for that year if possible
    states: [ID, ME]
    years: [2019, 2020, 2021]<|MERGE_RESOLUTION|>--- conflicted
+++ resolved
@@ -28,11 +28,8 @@
       - f1_dacs_epda
       - f1_accumdepr_prvsn
       - f1_retained_erng
-<<<<<<< HEAD
       - f1_elctrc_oper_rev
-=======
       - f1_cash_flow
->>>>>>> d804682b
 
   ferc1_xbrl_to_sqlite_settings:
     years: [2021]
@@ -77,15 +74,12 @@
       - electric_operations_and_maintenance_expenses_320_instant
       - retained_earnings_118_duration
       - retained_earnings_118_instant
-<<<<<<< HEAD
       - electric_operating_revenues_300_duration
       - electric_operating_revenues_300_instant
       - electric_operating_revenues_other_300_duration
       - electric_operating_revenues_300_instant
-=======
+      - statement_of_cash_flows_120_instant
       - statement_of_cash_flows_120_duration
-      - statement_of_cash_flows_120_instant
->>>>>>> d804682b
 
   ferc2_xbrl_to_sqlite_settings:
     years: [2021]
@@ -126,11 +120,8 @@
       - income_statement_ferc1
       - electric_plant_depreciation_changes_ferc1
       - retained_earnings_ferc1
-<<<<<<< HEAD
       - electric_operating_revenues_ferc1
-=======
       - cash_flow_ferc1
->>>>>>> d804682b
     years: [2020, 2021]
   eia:
     eia923:
