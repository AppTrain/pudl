"""Code for transforming EIA data that pertains to more than one EIA Form.

This module helps normalize EIA datasets and infers additonal connections
between EIA entities (i.e. utilities, plants, units, generators...). This
includes:

- compiling a master list of plant, utility, boiler, and generator IDs that
  appear in any of the EIA 860 or 923 tables.
- inferring more complete boiler-generator associations.
- differentiating between static and time varying attributes associated with
  the EIA entities, storing the static fields with the entity table, and the
  variable fields in an annual table.

The boiler generator association inferrence (bga) takes the associations
provided by the EIA 860, and expands on it using several methods which can be
found in :func:`pudl.transform.eia._boiler_generator_assn`.
"""
import importlib.resources
from collections import namedtuple
from enum import Enum

import networkx as nx
import numpy as np
import pandas as pd
import timezonefinder
from dagster import (
    AssetIn,
    AssetOut,
    AssetsDefinition,
    Field,
    Output,
    asset,
    multi_asset,
)

import pudl
from pudl.helpers import convert_cols_dtypes
from pudl.metadata.classes import Package
from pudl.metadata.enums import APPROXIMATE_TIMEZONES
from pudl.metadata.fields import apply_pudl_dtypes, get_pudl_dtypes
from pudl.metadata.resources import ENTITIES
from pudl.settings import EiaSettings

logger = pudl.logging_helpers.get_logger(__name__)

TZ_FINDER = timezonefinder.TimezoneFinder()
"""A global TimezoneFinder to cache geographies in memory for faster access."""


class EiaEntity(Enum):
    """Enum for the different types of EIA entities."""

    # Switch to StrEnum in Python 3.11...

    PLANTS = "plants"
    UTILITIES = "utilities"
    BOILERS = "boilers"
    GENERATORS = "generators"


def find_timezone(*, lng=None, lat=None, state=None, strict=True):
    """Find the timezone associated with the a specified input location.

    Note that this function requires named arguments. The names are lng, lat,
    and state.  lng and lat must be provided, but they may be NA. state isn't
    required, and isn't used unless lng/lat are NA or timezonefinder can't find
    a corresponding timezone.

    Timezones based on states are imprecise, so it's far better to use lng/lat
    if possible. If `strict` is True, state will not be used.
    More on state-to-timezone conversion here:
    https://en.wikipedia.org/wiki/List_of_time_offsets_by_U.S._state_and_territory

    Args:
        lng (int or float in [-180,180]): Longitude, in decimal degrees
        lat (int or float in [-90, 90]): Latitude, in decimal degrees
        state (str): Abbreviation for US state or Canadian province
        strict (bool): Raise an error if no timezone is found?

    Returns:
        str: The timezone (as an IANA string) for that location.

    Todo:
        Update docstring.
    """
    try:
        tz = TZ_FINDER.timezone_at(lng=lng, lat=lat)
        if tz is None:  # Try harder
            # Could change the search radius as well
            tz = TZ_FINDER.closest_timezone_at(lng=lng, lat=lat)
    # For some reason w/ Python 3.6 we get a ValueError here, but with
    # Python 3.7 we get an OverflowError...
    except (OverflowError, ValueError):
        # If we're being strict, only use lng/lat, not state
        if strict:
            raise ValueError(
                f"Can't find timezone for: lng={lng}, lat={lat}, state={state}"
            )
        tz = APPROXIMATE_TIMEZONES.get(state, None)
    return tz


def occurrence_consistency(
    entity_idx: list[str],
    compiled_df: pd.DataFrame,
    col: str,
    cols_to_consit: list[str],
    strictness: float = 0.7,
) -> pd.DataFrame:
    """Find the occurence of entities & the consistency of records.

    We need to determine how consistent a reported value is in the records
    across all of the years or tables that the value is being reported, so we
    want to compile two key numbers: the number of occurances of the entity and
    the number of occurances of each reported record for each entity. With that
    information we can determine if the reported records are strict enough.

    Args:
        entity_idx: a list of the id(s) for the entity. Ex: for a plant
            entity, the entity_idx is ['plant_id_eia']. For a generator entity,
            the entity_idx is ['plant_id_eia', 'generator_id'].
        compiled_df: a dataframe with every instance of the
            column we are trying to harvest.
        col: the column name of the column we are trying to harvest.
        cols_to_consit: a list of the columns to determine consistency.
            This either the [entity_id] or the [entity_id, 'report_date'],
            depending on whether the entity is static or annual.
        strictness: How consistent do you want the column records to
            be? The default setting is .7 (so 70% of the records need to be
            consistent in order to accept harvesting the record).

    Returns:
        A transformed version of compiled_df with NaNs removed and with new columns with
        information about the consistency of the reported values.
    """
    # select only the colums you want and drop the NaNs
    # we want to drop the NaNs because
    col_df = compiled_df[entity_idx + ["report_date", col]].copy()
    if get_pudl_dtypes(group="eia")[col] == "string":
        nan_str_mask = (col_df[col] == "nan").fillna(False)
        col_df.loc[nan_str_mask, col] = pd.NA
    col_df = col_df.dropna()

    if len(col_df) == 0:
        col_df[f"{col}_is_consistent"] = pd.NA
        col_df[f"{col}_consistent_rate"] = pd.NA
        col_df["entity_occurences"] = pd.NA
        return col_df
    # determine how many times each entity occurs in col_df
    occur = (
        col_df.assign(entity_occurences=1)
        .groupby(by=cols_to_consit, observed=True)[["entity_occurences"]]
        .count()
        .reset_index()
    )

    # add the occurances into the main dataframe
    col_df = col_df.merge(occur, on=cols_to_consit)

    # determine how many instances of each of the records in col exist
    consist_df = (
        col_df.assign(record_occurences=1)
        .groupby(by=cols_to_consit + [col], observed=True)[["record_occurences"]]
        .count()
        .reset_index()
    )
    # now in col_df we have # of times an entity occurred accross the tables
    # and we are going to merge in the # of times each value occured for each
    # entity record. When we merge the consistency in with the occurances, we
    # can determine if the records are more than 70% consistent across the
    # occurances of the entities.
    col_df = col_df.merge(consist_df, how="outer")
    # change all of the fully consistent records to True
    col_df[f"{col}_consistent_rate"] = (
        col_df["record_occurences"] / col_df["entity_occurences"]
    )
    col_df[f"{col}_is_consistent"] = col_df[f"{col}_consistent_rate"] > strictness
    col_df = col_df.sort_values(f"{col}_consistent_rate")
    return col_df


def _lat_long(
    dirty_df, clean_df, entity_id_df, entity_idx, col, cols_to_consit, round_to=2
):
    """Harvests more complete lat/long in special cases.

    For all of the entities were there is not a consistent enough reported
    record for latitude and longitude, this function reduces the precision of
    the reported lat/long by rounding down the reported records in order to get
    more complete set of consistent records.

    Args:
        dirty_df (pandas.DataFrame): a dataframe with entity records that have
            inconsistently reported lat/long.
        clean_df (pandas.DataFrame): a dataframe with entity records that have
            consistently reported lat/long.
        entity_id_df (pandas.DataFrame): a dataframe with a complete set of
            possible entity ids
        entity_idx (list): a list of the id(s) for the entity. Ex: for a plant
            entity, the entity_idx is ['plant_id_eia']. For a generator entity,
            the entity_idx is ['plant_id_eia', 'generator_id'].
        col (string): the column name of the column we are trying to harvest.
        cols_to_consit (list): a list of the columns to determine consistency.
            This either the [entity_id] or the [entity_id, 'report_date'],
            depending on whether the entity is static or annual.
        round_to (integer): This is the number of decimals places we want to
            preserve while rounding down.

    Returns:
        pandas.DataFrame: a dataframe with all of the entity ids. some will
        have harvested records from the clean_df. some will have harvested
        records that were found after rounding. some will have NaNs if no
        consistently reported records were found.
    """
    # grab the dirty plant records, round and get a new consistency
    ll_df = dirty_df.round(decimals={col: round_to})
    logger.debug(f"Dirty {col} records: {len(ll_df)}")
    ll_df["table"] = "special_case"
    ll_df = occurrence_consistency(entity_idx, ll_df, col, cols_to_consit)
    # grab the clean plants
    ll_clean_df = clean_df.dropna()
    # find the new clean plant records by selecting the True consistent records
    ll_df = ll_df[ll_df[f"{col}_is_consistent"]].drop_duplicates(subset=entity_idx)
    logger.debug(f"Clean {col} records: {len(ll_df)}")
    # add the newly cleaned records
    ll_clean_df = pd.concat([ll_clean_df, ll_df])
    # merge onto the plants df w/ all plant ids
    ll_clean_df = entity_id_df.merge(ll_clean_df, how="outer")
    return ll_clean_df


def _add_timezone(plants_entity: pd.DataFrame) -> pd.DataFrame:
    """Add plant IANA timezone based on lat/lon or state if lat/lon is unavailable.

    Args:
        plants_entity: Plant entity table, including columns named "latitude",
            "longitude", and optionally "state"

    Returns:
        A DataFrame containing the same table, with a "timezone" column added.
        Timezone may be missing if lat / lon is missing or invalid.
    """
    plants_entity["timezone"] = plants_entity.apply(
        lambda row: find_timezone(
            lng=row["longitude"], lat=row["latitude"], state=row["state"], strict=False
        ),
        axis=1,
    )
    return plants_entity


def _add_additional_epacems_plants(plants_entity: pd.DataFrame) -> pd.DataFrame:
    """Adds the info for plants that have IDs in the CEMS data but not EIA data.

    The columns loaded are plant_id_eia, plant_name, state, latitude, and
    longitude. Note that a side effect will be resetting the index on
    plants_entity, if onecexists. If that's a problem, modify the code below.

    Note that some of these plants disappear from the CEMS before the
    earliest EIA data PUDL processes, so if PUDL eventually ingests older
    data, these may be redundant.

    The set of additional plants is every plant that appears in the hourly CEMS
    data (1995-2017) that never appears in the EIA 923 or 860 data (2009-2017
    for EIA 923, 2011-2017 for EIA 860).

    Args:
        plants_entity: The plant entity table to which we will append additional plants.

    Returns:
        The same plants_entity table, with the addition of some missing EPA CEMS plants.
    """
    # Add the plant IDs that are missing and update the values for the others
    # The data we're reading is a CSV in pudl/metadata/
    # SQL would call this whole process an upsert
    # See also: https://github.com/pandas-dev/pandas/issues/22812
    cems_df = pd.read_csv(
        importlib.resources.open_text(
            "pudl.package_data.epacems", "additional_epacems_plants.csv"
        ),
        index_col=["plant_id_eia"],
        usecols=["plant_id_eia", "plant_name_eia", "state", "latitude", "longitude"],
    )
    plants_entity = plants_entity.set_index("plant_id_eia")
    cems_unmatched = cems_df.loc[~cems_df.index.isin(plants_entity.index)]
    # update will replace columns and index values that add rows or affect
    # non-matching columns. It also requires an index, so we set and reset the
    # index as necessary. Also, it only works in-place, so we can't chain.
    plants_entity.update(cems_df, overwrite=True)
    return pd.concat([plants_entity, cems_unmatched]).reset_index()


def _compile_all_entity_records(
    entity: EiaEntity, clean_dfs: dict[str, pd.DataFrame]
) -> pd.DataFrame:
    """Compile all of the entity records from each table they appear in.

    Comb through each of the dataframes in clean_dfs to pull out every instance of the
    entity id.
    """
    # we know these columns must be in the dfs
    id_cols = ENTITIES[entity.value]["id_cols"]
    static_cols = ENTITIES[entity.value]["static_cols"]
    annual_cols = ENTITIES[entity.value]["annual_cols"]
    base_cols = id_cols + ["report_date"]

    # empty list for dfs to be added to for each table below
    dfs = []
    # for each df in the dict of transformed dfs
    for table_name, transformed_df in clean_dfs.items():
        # inside of main() we are going to be adding items into
        # clean_dfs with the name 'annual'. We don't want to harvest
        # from our newly harvested tables.
        if "annual" not in table_name:
            # if the df contains the desired columns the grab those columns
            if set(base_cols).issubset(transformed_df.columns):
                logger.debug(f"        {table_name}...")
                # create a copy of the df to muck with
                df = transformed_df.copy()
                # we know these columns must be in the dfs
                cols = []
                # check whether the columns are in the specific table
                for column in static_cols + annual_cols:
                    if column in df.columns:
                        cols.append(column)
                df = df[(base_cols + cols)]
                df = df.dropna(subset=id_cols)
                # add a column with the table name so we know its origin
                df["table"] = table_name
                dfs.append(df)

    # add those records to the compliation
    compiled_df = pd.concat(dfs, axis=0, ignore_index=True, sort=True)
    # strip the month and day from the date so we can have annual records
    compiled_df["report_date"] = compiled_df["report_date"].dt.year
    # convert the year back into a date_time object
    year = compiled_df["report_date"]
    compiled_df["report_date"] = pd.to_datetime({"year": year, "month": 1, "day": 1})

    logger.debug("    Casting harvested IDs to correct data types")
    # most columns become objects (ack!), so assign types
    compiled_df = apply_pudl_dtypes(compiled_df, group="eia")
    # encode the compiled options!
    compiled_df = (
        pudl.metadata.classes.Package.from_resource_ids()
        .get_resource(f"{entity.value}_eia860")
        .encode(compiled_df)
    )
    return compiled_df


def _manage_strictness(col: str, eia860m: bool) -> float:
    """Manage the strictness level for each column.

    Args:
        col: name of column
        eia860m: if True, ETL is attempting to include year-to-date EIA 860M data.
    """
    strictness_default = 0.7
    # the longitude column is very different in the ytd 860M data (it appears
    # to have an additional decimal point) bc it shows up in the generator
    # table but it is a plant level data point, it mucks up the consistency
    strictness_cols = {
        "plant_name_eia": 0,
        "utility_name_eia": 0,
        "longitude": 0 if eia860m else 0.7,
    }
    return strictness_cols.get(col, strictness_default)


def harvest_entity_tables(  # noqa: C901
    entity: EiaEntity,
    clean_dfs: dict[str, pd.DataFrame],
    eia_settings: EiaSettings,
    debug: bool = False,
) -> tuple:
    """Compile consistent records for various entities.

    For each entity(plants, generators, boilers, utilties), this function
    finds all the harvestable columns from any table that they show up
    in. It then determines how consistent the records are and keeps the values
    that are mostly consistent. It compiles those consistent records into
    one normalized table.

    There are a few things to note here. First being that we are not expecting
    the outcome here to be perfect! We choose to pull the most consistent
    record as reported across all the EIA tables and years, but we also
    required a "strictness" level of 70% (this is currently a hard coded
    argument for :func:`occurrence_consistency`). That means at least 70% of the
    records must be the same for us to use that value. So if values for an
    entity haven't been reported 70% consistently, then it will show up as a
    null value. We built in the ability to add special cases for columns where
    we want to apply a different method to, but the only ones we added was for
    latitude and longitude because they are by far the dirtiest.

    We have determined which columns should be considered "static" or "annual".
    These can be found in constants in the `entities` dictionary. Static means
    That is should not change over time. Annual means there is annual
    variablity. This distinction was made in part by testing the consistency
    and in part by an understanding of how the entities and columns relate in
    the real world.

    Args:
        entity: One of: plants, generators, boilers, or utilties
        clean_dfs: A dictionary of table names (keys) and clean dfs (values).
        entities_dfs: A dictionary of entity table names (keys) and entity dfs (values)
        eia860m: if True, the etl run is attempting to include year-to-date updated from
            EIA 860M.
        debug: if True, log when columns are inconsistent, but don't raise an error.

    Returns:
        entity_df (the harvested entity table), annual_df (the annual entity table),
        col_dfs (a dictionary of dataframes, one per harvested column, with information)
        about their consistency and the values which were harvested)

    Raises:
        AssertionError: If the consistency of any record value is <90% (when
        debug=False)

    Todo:
        * Return to role of debug.
        * Determine what to do with null records
        * Determine how to treat mostly static records
    """
    # Do some final cleanup and assign appropriate types:
    clean_dfs = {
        name: convert_cols_dtypes(df, data_source="eia")
        for name, df in clean_dfs.items()
    }

    if entity == EiaEntity.UTILITIES:
        # Remove location columns that are associated with plants, not utilities:
        for table, df in clean_dfs.items():
            if "plant_id_eia" in df.columns:
                plant_location_cols = [
                    "street_address",
                    "city",
                    "state",
                    "zip_code",
                ]
                logger.info(f"Removing {plant_location_cols} from {table} table.")
                clean_dfs[table] = df.drop(columns=plant_location_cols, errors="ignore")

    # we know these columns must be in the dfs
    id_cols = ENTITIES[entity.value]["id_cols"]
    static_cols = ENTITIES[entity.value]["static_cols"]
    annual_cols = ENTITIES[entity.value]["annual_cols"]

    logger.debug("    compiling plants for entity tables from:")

    compiled_df = _compile_all_entity_records(entity, clean_dfs)

    # compile annual ids
    annual_id_df = compiled_df[["report_date"] + id_cols].copy().drop_duplicates()
    annual_id_df.sort_values(["report_date"] + id_cols, inplace=True, ascending=False)

    # create the annual and entity dfs
    entity_id_df = annual_id_df.drop(["report_date"], axis=1).drop_duplicates(
        subset=id_cols
    )

    entity_df = entity_id_df.copy()
    annual_df = annual_id_df.copy()
    special_case_cols = {"latitude": [_lat_long, 1], "longitude": [_lat_long, 1]}
    consistency = pd.DataFrame(
        columns=["column", "consistent_ratio", "wrongos", "total"]
    )
    col_dfs = {}
    # determine how many times each of the columns occur
    for col in static_cols + annual_cols:
        if col in annual_cols:
            cols_to_consit = id_cols + ["report_date"]
        if col in static_cols:
            cols_to_consit = id_cols

        strictness = _manage_strictness(col, eia_settings.eia860.eia860m)
        col_df = occurrence_consistency(
            id_cols, compiled_df, col, cols_to_consit, strictness=strictness
        )

        # pull the correct values out of the df and merge w/ the plant ids
        col_correct_df = col_df[col_df[f"{col}_is_consistent"]].drop_duplicates(
            subset=(cols_to_consit + [f"{col}_is_consistent"])
        )

        # we need this to be an empty df w/ columns bc we are going to use it
        if col_correct_df.empty:
            col_correct_df = pd.DataFrame(columns=col_df.columns)

        if col in static_cols:
            clean_df = entity_id_df.merge(col_correct_df, on=id_cols, how="left")
            clean_df = clean_df[id_cols + [col]]
            entity_df = entity_df.merge(clean_df, on=id_cols)

        if col in annual_cols:
            clean_df = annual_id_df.merge(
                col_correct_df, on=(id_cols + ["report_date"]), how="left"
            )
            clean_df = clean_df[id_cols + ["report_date", col]]
            annual_df = annual_df.merge(clean_df, on=(id_cols + ["report_date"]))

        # get the still dirty records by using the cleaned ids w/null values
        # we need the plants that have no 'correct' value so
        # we can't just use the col_df records when the consistency is not True
        dirty_df = col_df.merge(clean_df[clean_df[col].isnull()][id_cols])

        if col in special_case_cols.keys():
            clean_df = special_case_cols[col][0](
                dirty_df,
                clean_df,
                entity_id_df,
                id_cols,
                col,
                cols_to_consit,
                special_case_cols[col][1],
            )

        if debug:
            col_dfs[col] = col_df
        # this next section is used to print and test whether the harvested
        # records are consistent enough
        total = len(col_df.drop_duplicates(subset=cols_to_consit))
        # if the total is 0, the ratio will error, so assign null values.
        if total == 0:
            ratio = np.NaN
            wrongos = np.NaN
            logger.debug(f"       Zero records found for {col}")
        if total > 0:
            ratio = (
                len(
                    col_df[(col_df[f"{col}_is_consistent"])].drop_duplicates(
                        subset=cols_to_consit
                    )
                )
                / total
            )
            wrongos = (1 - ratio) * total
            logger.debug(
                f"       Ratio: {ratio:.3}  "
                f"Wrongos: {wrongos:.5}  "
                f"Total: {total}   {col}"
            )
            if ratio < 0.9:
                if debug:
                    logger.error(f"{col} has low consistency: {ratio:.3}.")
                else:
                    raise AssertionError(
                        f"Harvesting of {col} is too inconsistent at {ratio:.3}."
                    )
        # add to a small df to be used in order to print out the ratio of
        # consistent records
        consistency = pd.concat(
            [
                consistency,
                pd.DataFrame(
                    {
                        "column": [col],
                        "consistent_ratio": [ratio],
                        "wrongos": [wrongos],
                        "total": [total],
                    }
                ),
            ],
            ignore_index=True,
        )
    mcs = consistency["consistent_ratio"].mean()
    logger.info(f"Average consistency of static {entity.value} values is {mcs:.2%}")

    # Apply standard PUDL data types to the new entity tables:
    pkg = Package.from_resource_ids()
    entity_res = pkg.get_resource(f"{entity.value}_entity_eia")
    entity_df = apply_pudl_dtypes(entity_df, group="eia").pipe(entity_res.encode)
    annual_res = pkg.get_resource(f"{entity.value}_eia860")
    annual_df = apply_pudl_dtypes(annual_df, group="eia").pipe(annual_res.encode)

    if entity == EiaEntity.PLANTS:
        # Post-processing specific to the plants entity tables
        entity_df = _add_additional_epacems_plants(entity_df).pipe(_add_timezone)
        annual_df = fillna_balancing_authority_codes_via_names(annual_df).pipe(
            fix_balancing_authority_codes_with_state, plants_entity=entity_df
        )

    entity_df = entity_res.enforce_schema(entity_df)
    annual_df = annual_res.enforce_schema(annual_df)

    return entity_df, annual_df, col_dfs


@asset(
    ins={
        table_name: AssetIn()
        for table_name in [
            "clean_boiler_generator_assn_eia860",
            "clean_generation_eia923",
            "clean_generators_eia860",
            "clean_boiler_fuel_eia923",
        ]
    },
    config_schema={
        "debug": Field(
            bool,
            default_value=False,
            description=(
                "If True, debugging columns will be added to boiler_generator_assn."
            ),
        ),
    },
    required_resource_keys={"dataset_settings"},
    io_manager_key="pudl_sqlite_io_manager",
)
def boiler_generator_assn_eia860(context, **clean_dfs) -> pd.DataFrame:  # noqa: C901
    """Creates a set of more complete boiler generator associations.

    Creates a unique unit_id_pudl for each collection of boilers and generators
    within a plant that have ever been associated with each other, based on
    the boiler generator associations reported in EIA860. Unfortunately, this
    information is not complete for years before 2014, as the gas turbine
    portion of combined cycle power plants in those earlier years were not
    reporting their fuel consumption, or existence as part of the plants.

    For years 2014 and on, EIA860 contains a unit_id_eia value, allowing the
    combined cycle plant compoents to be associated with each other. For many
    plants not listed in the reported boiler generator associations, it is
    nonetheless possible to associate boilers and generators on a one-to-one
    basis, as they use identical strings to describe the units.

    In the end, between the reported BGA table, the string matching, and the
    unit_id_eia values, it's possible to create a nearly complete mapping of
    the generation units, at least for 2014 and later.

    Args:
        clean_dfs: a dictionary of clean EIA dataframes that have passed through the
            early transform steps.

    Returns:
        A dataframe containing the boiler generator associations.

    Raises:
        AssertionError: If the boiler - generator association graphs are not bi-partite,
            meaning generators only connect to boilers, and boilers only connect to
            generators.
        AssertionError: If all the boilers do not end up with the same unit_id each
            year.
        AssertionError: If all the generators do not end up with the same unit_id each
            year.
    """
    debug = context.op_config["debug"]
    eia_settings = context.resources.dataset_settings.eia

    # Do some final data formatting and assign appropriate types:
    clean_dfs = {
        table_name: convert_cols_dtypes(df, data_source="eia").pipe(
            _restrict_years, eia_settings
        )
        for table_name, df in clean_dfs.items()
    }

    # compile and scrub all the parts
    logger.info("Inferring complete EIA boiler-generator associations.")
    logger.debug(f"{clean_dfs.keys()=}")

    # grab the generation_eia923 table, group annually, generate a new tag
    gen_eia923 = clean_dfs["clean_generation_eia923"]
    gen_eia923 = (
        gen_eia923.set_index(pd.DatetimeIndex(gen_eia923.report_date))
        .groupby([pd.Grouper(freq="AS"), "plant_id_eia", "generator_id"])
        .net_generation_mwh.sum()
        .reset_index()
        .assign(missing_from_923=False)
    )

    # compile all of the generators
    gens = pd.merge(
        gen_eia923,
        clean_dfs["clean_generators_eia860"],
        on=["plant_id_eia", "report_date", "generator_id"],
        how="outer",
    )

    gens = gens[
        [
            "plant_id_eia",
            "report_date",
            "generator_id",
            "unit_id_eia",
            "net_generation_mwh",
            "missing_from_923",
        ]
    ].drop_duplicates()

    # create the beginning of a bga compilation w/ the generators as the
    # background
    bga_compiled_1 = pd.merge(
        gens,
        clean_dfs["clean_boiler_generator_assn_eia860"],
        on=["plant_id_eia", "generator_id", "report_date"],
        how="outer",
    )

    # Create a set of bga's that are linked, directly from bga8
    bga_assn = bga_compiled_1[bga_compiled_1["boiler_id"].notnull()].copy()
    bga_assn.loc[:, "bga_source"] = "eia860_org"

    # Create a set of bga's that were not linked directly through bga8
    bga_unassn = bga_compiled_1[bga_compiled_1["boiler_id"].isnull()].copy()
    bga_unassn = bga_unassn.drop(["boiler_id"], axis=1)

    # Side note: there are only 6 generators that appear in bga8 that don't
    # apear in gens9 or gens8 (must uncomment-out the og_tag creation above)
    # bga_compiled_1[bga_compiled_1['og_tag'].isnull()]

    bf_eia923 = clean_dfs["clean_boiler_fuel_eia923"].assign(
        total_heat_content_mmbtu=lambda x: x.fuel_consumed_units * x.fuel_mmbtu_per_unit
    )
    bf_eia923 = (
        bf_eia923.set_index(pd.DatetimeIndex(bf_eia923.report_date))
        .groupby([pd.Grouper(freq="AS"), "plant_id_eia", "boiler_id"])
        .agg({"total_heat_content_mmbtu": pudl.helpers.sum_na})
        .reset_index()
        .drop_duplicates(subset=["plant_id_eia", "report_date", "boiler_id"])
    )

    # Create a list of boilers that were not in bga8
    bf9_bga = bf_eia923.merge(
        bga_compiled_1,
        on=["plant_id_eia", "boiler_id", "report_date"],
        how="outer",
        indicator=True,
    )
    bf9_not_in_bga = bf9_bga[bf9_bga["_merge"] == "left_only"]
    bf9_not_in_bga = bf9_not_in_bga.drop(["_merge"], axis=1)

    # Match the unassociated generators with unassociated boilers
    # This method is assuming that some the strings of the generators and the
    # boilers are the same
    bga_unassn = bga_unassn.merge(
        bf9_not_in_bga[["plant_id_eia", "boiler_id", "report_date"]],
        how="left",
        left_on=["report_date", "plant_id_eia", "generator_id"],
        right_on=["report_date", "plant_id_eia", "boiler_id"],
    )
    bga_unassn["bga_source"] = np.where(
        bga_unassn.boiler_id.notnull(), "string_assn", pd.NA
    )

    bga_compiled_2 = pd.concat([bga_assn, bga_unassn]).fillna(
        {"missing_from_923": True}
    )

    # Connect the gens and boilers in units
    bga_compiled_units = bga_compiled_2.loc[bga_compiled_2["unit_id_eia"].notnull()]
    bga_gen_units = bga_compiled_units.drop(["boiler_id"], axis=1)
    bga_boil_units = bga_compiled_units[
        ["plant_id_eia", "report_date", "boiler_id", "unit_id_eia"]
    ].copy()
    bga_boil_units.dropna(subset=["boiler_id"], inplace=True)

    # merge the units with the boilers
    bga_unit_compilation = bga_gen_units.merge(
        bga_boil_units,
        how="outer",
        on=["plant_id_eia", "report_date", "unit_id_eia"],
        indicator=True,
    )
    # label the bga_source
    bga_unit_compilation.loc[
        bga_unit_compilation["bga_source"].isnull(), "bga_source"
    ] = "unit_connection"
    bga_unit_compilation.drop(["_merge"], axis=1, inplace=True)
    bga_non_units = bga_compiled_2[bga_compiled_2["unit_id_eia"].isnull()]

    # combine the unit compilation and the non units
    bga_compiled_3 = pd.concat([bga_non_units, bga_unit_compilation])

    bga_compiled_3 = bga_compiled_3[
        [
            "plant_id_eia",
            "report_date",
            "generator_id",
            "boiler_id",
            "unit_id_eia",
            "bga_source",
            "boiler_generator_assn_type_code",
            "steam_plant_type_code",
            "net_generation_mwh",
            "missing_from_923",
            "data_maturity",
        ]
    ]

    # label plants that have 'bad' generator records (generators that have MWhs
    # in gens9 but don't have connected boilers) create a df with just the bad
    # plants by searching for the 'bad' generators
    bad_plants = bga_compiled_3[
        (bga_compiled_3["boiler_id"].isnull())
        & (bga_compiled_3["net_generation_mwh"] > 0)
    ].drop_duplicates(subset=["plant_id_eia", "report_date"])
    bad_plants = bad_plants[["plant_id_eia", "report_date"]]

    # merge the 'bad' plants back into the larger frame
    bga_compiled_3 = bga_compiled_3.merge(
        bad_plants, how="outer", on=["plant_id_eia", "report_date"], indicator=True
    )

    # use the indicator to create labels
    bga_compiled_3["plant_w_bad_generator"] = np.where(
        bga_compiled_3["_merge"] == "both", True, False
    )
    # Note: At least one gen has reported MWh in 923, but could not be
    # programmatically mapped to a boiler

    # we don't need this one anymore
    bga_compiled_3 = bga_compiled_3.drop(["_merge"], axis=1)

    # create a label for generators that are unmapped but in 923
    bga_compiled_3["unmapped_but_in_923"] = np.where(
        (bga_compiled_3.boiler_id.isnull())
        & ~bga_compiled_3.missing_from_923
        & (bga_compiled_3.net_generation_mwh == 0),
        True,
        False,
    )

    # create a label for generators that are unmapped
    bga_compiled_3["unmapped"] = np.where(
        bga_compiled_3.boiler_id.isnull(), True, False
    )
    bga_out = bga_compiled_3.drop("net_generation_mwh", axis=1)
    bga_out.loc[bga_out.unit_id_eia.isnull(), "unit_id_eia"] = pd.NA

    bga_for_nx = bga_out[
        ["plant_id_eia", "report_date", "generator_id", "boiler_id", "unit_id_eia"]
    ]
    # If there's no boiler... there's no boiler-generator association
    bga_for_nx = bga_for_nx.dropna(subset=["boiler_id"]).drop_duplicates()

    # Need boiler & generator specific ID strings, or they look like
    # the same node to NX
    bga_for_nx["generators"] = (
        "p"
        + bga_for_nx.plant_id_eia.astype(int).astype(str)
        + "_g"
        + bga_for_nx.generator_id.astype(pd.StringDtype())
    )
    bga_for_nx["boilers"] = (
        "p"
        + bga_for_nx.plant_id_eia.astype(int).astype(str)
        + "_b"
        + bga_for_nx.boiler_id.astype(pd.StringDtype())
    )

    # dataframe to accumulate the unit_ids in
    bga_w_units = pd.DataFrame()
    # We want to start our unit_id counter anew for each plant:
    for pid in bga_for_nx.plant_id_eia.unique():
        bga_byplant = bga_for_nx[bga_for_nx.plant_id_eia == pid].copy()

        # Create a graph from the dataframe of boilers and generators. It's a
        # multi-graph, meaning the same nodes can be connected by more than one
        # edge -- this allows us to preserve multiple years worth of boiler
        # generator association information for later inspection if need be:
        bga_graph = nx.from_pandas_edgelist(
            bga_byplant,
            source="generators",
            target="boilers",
            edge_attr=True,
            create_using=nx.MultiGraph(),
        )

        # Each connected sub-graph is a generation unit:
        gen_units = [
            bga_graph.subgraph(c).copy() for c in nx.connected_components(bga_graph)
        ]

        # Assign a unit_id to each subgraph, and extract edges into a dataframe
        for unit_id, unit in zip(range(len(gen_units)), gen_units):
            # All the boiler-generator association graphs should be bi-partite,
            # meaning generators only connect to boilers, and boilers only
            # connect to generators.
            if not nx.algorithms.bipartite.is_bipartite(unit):
                raise AssertionError(
                    f"Non-bipartite generation unit graph found."
                    f"plant_id_eia={pid}, unit_id_pudl={unit_id}."
                )
            nx.set_edge_attributes(unit, name="unit_id_pudl", values=unit_id + 1)
            new_unit_df = nx.to_pandas_edgelist(unit)
            bga_w_units = pd.concat([bga_w_units, new_unit_df])

    bga_w_units = bga_w_units.drop(["source", "target"], axis=1)

    # Check whether the PUDL unit_id values we've inferred conflict with
    # the unit_id_eia values that were reported to EIA. Are there any PUDL
    # unit_id values that have more than 1 EIA unit_id_eia within them?
    bga_unit_id_eia_counts = (
        bga_w_units.groupby(["plant_id_eia", "unit_id_pudl"])["unit_id_eia"]
        .nunique()
        .to_frame()
        .reset_index()
    )
    bga_unit_id_eia_counts = bga_unit_id_eia_counts.rename(
        columns={"unit_id_eia": "unit_id_eia_count"}
    )
    bga_unit_id_eia_counts = pd.merge(
        bga_w_units, bga_unit_id_eia_counts, on=["plant_id_eia", "unit_id_pudl"]
    )
    too_many_codes = bga_unit_id_eia_counts[
        bga_unit_id_eia_counts.unit_id_eia_count > 1
    ]
    too_many_codes = (
        too_many_codes[too_many_codes.unit_id_eia.notna()]
        .groupby(["plant_id_eia", "unit_id_pudl"])["unit_id_eia"]
        .unique()
    )
    for row in too_many_codes.items():
        logger.warning(
            f"Multiple EIA unit codes:"
            f"plant_id_eia={row[0][0]}, "
            f"unit_id_pudl={row[0][1]}, "
            f"unit_id_eia={row[1]}"
        )
    bga_w_units = bga_w_units.drop("unit_id_eia", axis=1)

    # These assertions test that all boilers and generators ended up in the
    # same unit_id across all the years of reporting:
    pgu_gb = bga_w_units.groupby(["plant_id_eia", "generator_id"])["unit_id_pudl"]
    if not (pgu_gb.nunique() <= 1).all():
        # raise AssertionError("Inconsistent inter-annual BGA assignment!")
        logger.error("Inconsistent inter-annual plant-generator-units!")
    pbu_gb = bga_w_units.groupby(["plant_id_eia", "boiler_id"])["unit_id_pudl"]
    if not (pbu_gb.nunique() <= 1).all():
        # raise AssertionError("Inconsistent inter-annual BGA assignment!")
        logger.error("Inconsistent inter-annual plant-boiler-units!")

    bga_w_units = (
        bga_w_units.drop("report_date", axis=1)
        .loc[:, ["plant_id_eia", "unit_id_pudl", "generator_id", "boiler_id"]]
        .drop_duplicates()
    )

    bga_out = pd.merge(
        left=bga_out,
        right=bga_w_units,
        how="left",
        on=["plant_id_eia", "generator_id", "boiler_id"],
    ).astype({"unit_id_pudl": pd.Int64Dtype()})

    # If we're NOT debugging, drop additional forensic information and bad BGAs
    if not debug:
        bga_out = (
            bga_out[
                ~bga_out.missing_from_923
                & ~bga_out.plant_w_bad_generator
                & ~bga_out.unmapped_but_in_923
                & ~bga_out.unmapped
            ]
            .drop(
                [
                    "missing_from_923",
                    "plant_w_bad_generator",
                    "unmapped_but_in_923",
                    "unmapped",
                ],
                axis=1,
            )
            .drop_duplicates(
                subset=["report_date", "plant_id_eia", "boiler_id", "generator_id"]
            )
        )

    bga_out = apply_pudl_dtypes(bga_out, group="eia")
    return bga_out


def _restrict_years(
    df: pd.DataFrame,
    eia_settings: EiaSettings | None = None,
) -> pd.DataFrame:
    """Restricts eia years for boiler generator association."""
    if eia_settings is None:
        eia_settings = EiaSettings()

    bga_years = set(eia_settings.eia860.years) & set(eia_settings.eia923.years)
    df = df[df.report_date.dt.year.isin(bga_years)]
    return df


def map_balancing_authority_names_to_codes(df: pd.DataFrame) -> pd.DataFrame:
    """Build a map of the BA names to their most frequently associated BA codes.

    We know there are some inconsistent pairings of codes and names so we grab the most
    consistently reported combo, making the assumption that the most consistent pairing
    is most likely to be the correct.

    Args:
        df: a data table with columns ``balancing_authority_code_eia`` and
            ``balancing_authority_name_eia``

    Returns:
        a table with a unique index of ``balancing_authority_name_eia`` and a column of
        ``balancing_authority_code``.
    """
    return (
        # count the unquie combos of BA code and name's.
        df.assign(count=1)
        .groupby(
            by=["balancing_authority_name_eia", "balancing_authority_code_eia"],
            observed=True,
        )[["count"]]
        .count()
        .reset_index()
        # then sort so the most common is at the top.
        .sort_values(by=["count"], ascending=False)
        # then drop duplicates on the BA name
        .drop_duplicates(["balancing_authority_name_eia"])
        .set_index("balancing_authority_name_eia")
        .drop(columns=["count"])
    )


def fillna_balancing_authority_codes_via_names(df: pd.DataFrame) -> pd.DataFrame:
    """Fill null balancing authority (BA) codes via a map of the BA names to codes.

    There are a handful of missing ``balancing_authority_code_eia``'s that are easy to
    map given the balancing_authority_name_eia. This function fills in null BA codes
    using the BA names. The map ofo the BA names to codes is generated via
    :func:`map_balancing_authority_names_to_codes`.

    Args:
        df: a data table with columns ``balancing_authority_code_eia`` and
            ``balancing_authority_name_eia``
    """
    pre_len = len(df[df.balancing_authority_code_eia.notnull()])

    # Identify the most common mapping from a BA name to a BA code:
    ba_name_to_code_map = map_balancing_authority_names_to_codes(df)

    null_ba_code_mask = (
        df.balancing_authority_code_eia.isnull()
        & df.balancing_authority_name_eia.notnull()
        & df.balancing_authority_name_eia.isin(ba_name_to_code_map.index)
    )
    # For each row with a missing BA code, identify the likely code based on its
    # associated BA name. Here the argument to map() is a Series containing
    # balancing_authority_code that's indexed by balancing_authority_name.
    ba_codes = df.loc[null_ba_code_mask, "balancing_authority_name_eia"].map(
        ba_name_to_code_map.balancing_authority_code_eia
    )
    # Fill in the null BA codes
    df.loc[null_ba_code_mask, "balancing_authority_code_eia"] = ba_codes

    post_len = len(df[df.balancing_authority_code_eia.notnull()])
    logger.info(f"filled {post_len - pre_len} balancing authority codes using names.")
    return df


def fix_balancing_authority_codes_with_state(
    plants: pd.DataFrame, plants_entity: pd.DataFrame
) -> pd.DataFrame:
    """Fix selective balancing_authority_code_eia's based on states.

    There are some known errors in the ``balancing_authority_code_eia`` column that we
    can identify and fix based on the state where the plant is located. Where we update
    the ``balancing_authority_code_eia`` column, we also update the
    ``balancing_authority_name_eia`` column using the name generated by
    :func:`map_balancing_authority_names_to_codes`.

    This function should only be applied post-:func:`harvest_entity_tables`. The
    ``state`` column is a "static" entity column so the first step in this function is
    merging the static and annually varying plants together. Then we fix known errors in
    the BA codes:

    * reported PACE, but state is OR or CA, code should be PACW
    * reported PACW, but state is UT, code should be PACE

    Args:
        plants: annually harvested plant table with columns: ``plant_id_eia``,
            ``report_date`` and ``balancing_authority_code_eia``.
        plants_entity: static harvested plant table with columns: ``plant_id_eia`` and
            ``state``.

    Returns:
        plants table that has the same set of columns and rows, with cleaned
        ``balancing_authority_code_eia`` column and an updated corresponding
        ``balancing_authority_name_eia`` column.
    """
    # Identify the most common mapping from a BA name to a BA code:
    ba_name_to_code_map = map_balancing_authority_names_to_codes(plants)
    ba_name_to_code_map.reset_index(inplace=True)

    # Prior to 2013, there are no BA codes or names. Running a pre-2013 subset of data
    # through the transform will thus return an empty ba_name_to_code_map.
    if (
        not ba_name_to_code_map.empty
        and plants.balancing_authority_code_eia.isin(["PACW", "PACE"]).any()
    ):
        logger.info("Spot fixing incorrect PACW/PACE BA codes and names.")

        plants = plants.merge(
            plants_entity[["plant_id_eia", "state"]],  # only merge in state, drop later
            on=["plant_id_eia"],
            how="left",
            validate="m:1",
        )
        BACodeFix = namedtuple(
            "BACodeFix", ["ba_code_found", "ba_code_fix", "ba_name_fix", "states"]
        )
        fixes = [
            BACodeFix(
                "PACE",
                "PACW",
                ba_name_to_code_map.loc[
                    ba_name_to_code_map.balancing_authority_code_eia == "PACW",
                    "balancing_authority_name_eia",
                ].tolist()[0],
                ["OR", "CA"],
            ),
            BACodeFix(
                "PACW",
                "PACE",
                ba_name_to_code_map.loc[
                    ba_name_to_code_map.balancing_authority_code_eia == "PACE",
                    "balancing_authority_name_eia",
                ].tolist()[0],
                ["UT"],
            ),
        ]
        for fix in fixes:
            plants.loc[
                (plants.balancing_authority_code_eia == fix.ba_code_found)
                & (plants.state.isin(fix.states)),
                ["balancing_authority_code_eia", "balancing_authority_name_eia"],
            ] = [fix.ba_code_fix, fix.ba_name_fix]
        plants = plants.drop(columns=["state"])

    return plants


def harvested_entity_asset_factory(
    entity: EiaEntity, io_manager_key: str | None = None
) -> AssetsDefinition:
    """Create an asset definition for the harvested entity tables."""
    harvestable_assets = (
        "clean_boiler_fuel_eia923",
        "clean_boiler_generator_assn_eia860",
        "clean_boilers_eia860",
        "clean_coalmine_eia923",
        "clean_fuel_receipts_costs_eia923",
        "clean_generation_eia923",
        "clean_generation_fuel_eia923",
        "clean_generation_fuel_nuclear_eia923",
        "clean_generators_eia860",
        "clean_ownership_eia860",
        "clean_plants_eia860",
        "clean_utilities_eia860",
    )

    @multi_asset(
        ins={table_name: AssetIn() for table_name in harvestable_assets},
        outs={
            f"{entity.value}_entity_eia": AssetOut(io_manager_key=io_manager_key),
            f"{entity.value}_eia860": AssetOut(io_manager_key=io_manager_key),
        },
        config_schema={
            "debug": Field(
                bool,
                default_value=False,
                description=(
                    "If True, allow inconsistent values in harvested columns and "
                    "produce additional debugging output."
                ),
            ),
        },
        required_resource_keys={"dataset_settings"},
        name=f"harvested_{entity.value}_eia",
    )
    def harvested_entity(context, **clean_dfs):
        """Harvesting IDs & consistent static attributes for EIA entity."""
        logger.info(f"Harvesting IDs & consistent static attributes for EIA {entity}")
        eia_settings = context.resources.dataset_settings.eia
        debug = context.op_config["debug"]

        entity_df, annual_df, col_dfs = harvest_entity_tables(
            entity, clean_dfs, debug=debug, eia_settings=eia_settings
        )

        return (
            Output(output_name=f"{entity.value}_entity_eia", value=entity_df),
            Output(output_name=f"{entity.value}_eia860", value=annual_df),
        )

    return harvested_entity


harvested_entities = [
    harvested_entity_asset_factory(entity, io_manager_key="pudl_sqlite_io_manager")
    for entity in EiaEntity
]


def finished_eia_asset_factory(
    table_name: str, io_manager_key: str | None = None
) -> AssetsDefinition:
    """An asset factory for finished EIA tables."""
    clean_table_name = "clean_" + table_name

    @asset(
        ins={clean_table_name: AssetIn()},
        name=table_name,
        io_manager_key=io_manager_key,
    )
<<<<<<< HEAD

    # Remove fields that came from input data but aren't in the
    # corresponding SQLite tables. The data may still exist but has been
    # moved elsewhere.
    for cat in eia_transformed_dfs:
        resource = pudl.metadata.classes.Package.from_resource_ids().get_resource(cat)
        eia_transformed_dfs[cat] = resource.enforce_schema(eia_transformed_dfs[cat])
    for cat in entities_dfs:
        resource = pudl.metadata.classes.Package.from_resource_ids().get_resource(cat)
        entities_dfs[cat] = resource.enforce_schema(entities_dfs[cat])

    return entities_dfs, eia_transformed_dfs
=======
    def finished_eia_asset(**kwargs) -> pd.DataFrame:
        """Enforce PUDL DB schema on a cleaned EIA dataframe."""
        df = convert_cols_dtypes(kwargs[clean_table_name], data_source="eia")
        res = Package.from_resource_ids().get_resource(table_name)
        return res.enforce_schema(df)

    return finished_eia_asset


finished_eia_assets = [
    finished_eia_asset_factory(table_name, io_manager_key="pudl_sqlite_io_manager")
    for table_name in [
        "boiler_fuel_eia923",
        "coalmine_eia923",
        "fuel_receipts_costs_eia923",
        "generation_eia923",
        "generation_fuel_eia923",
        "generation_fuel_nuclear_eia923",
        "ownership_eia860",
    ]
]
>>>>>>> 019bf94a
<|MERGE_RESOLUTION|>--- conflicted
+++ resolved
@@ -1208,7 +1208,7 @@
         name=table_name,
         io_manager_key=io_manager_key,
     )
-<<<<<<< HEAD
+"""
 
     # Remove fields that came from input data but aren't in the
     # corresponding SQLite tables. The data may still exist but has been
@@ -1221,7 +1221,7 @@
         entities_dfs[cat] = resource.enforce_schema(entities_dfs[cat])
 
     return entities_dfs, eia_transformed_dfs
-=======
+"""
     def finished_eia_asset(**kwargs) -> pd.DataFrame:
         """Enforce PUDL DB schema on a cleaned EIA dataframe."""
         df = convert_cols_dtypes(kwargs[clean_table_name], data_source="eia")
@@ -1242,5 +1242,4 @@
         "generation_fuel_nuclear_eia923",
         "ownership_eia860",
     ]
-]
->>>>>>> 019bf94a
+]