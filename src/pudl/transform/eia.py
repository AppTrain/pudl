--- conflicted
+++ resolved
@@ -810,10 +810,6 @@
 
 def transform(eia_transformed_dfs,
               eia860_years=pc.working_years['eia860'],
-<<<<<<< HEAD
-              eia861_years=pc.working_years['eia861'],
-=======
->>>>>>> 589abe11
               eia923_years=pc.working_years['eia923'],
               debug=False):
     """Creates DataFrames for EIA Entity tables and modifies EIA tables.
@@ -830,11 +826,6 @@
             transformed dataframes (values).
         eia860_years (list): a list of years for EIA 860, must be continuous,
             and only include working years.
-<<<<<<< HEAD
-        eia861_years (list): a list of years for EIA 861, must be continuous,
-            and only include working years.
-=======
->>>>>>> 589abe11
         eia923_years (list): a list of years for EIA 923, must be continuous,
             and include only working years.
         debug (bool): if true, informational columns will be added into
@@ -845,7 +836,7 @@
         dataframes as values for the entity tables transformed EIA dataframes
 
     """
-    if not eia923_years and not eia860_years and not eia861_years:
+    if not eia923_years and not eia860_years:
         logger.info('Not ingesting EIA')
         return None
     # create the empty entities df to fill up
