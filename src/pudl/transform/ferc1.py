--- conflicted
+++ resolved
@@ -645,29 +645,8 @@
     the transformed data.
     """
 
-<<<<<<< HEAD
-    # create_instant_start_end_cols: bool = False
-    # """True if you need to turn rows representing start and end balance into columns.
-
-    # There are some instant tables that report the start-of-year data and the
-    # end-of-year data on seperate rows. The dbf version of the table has a column for the
-    # starting data, a column for the ending data, and a row number that cooresponds with
-    # the row literal that data represents: i.e., cost, etc.
-
-    # This kind of table needs two adjustments in order to be compatible with the dbf
-    # version. First, it needs this parameter set to True, triggering a restructuring in
-    # the :func:`process_instant_xbrl`, then it needs wide_to_tidy parameters.
-    # """
-
-    xbrl_metadata_json: list[dict] = []
-    """An array of JSON objects extracted from the FERC 1 XBRL taxonomy."""
-
-    xbrl_metadata_normalized: pd.DataFrame = pd.DataFrame()
-    """A semi-normalized dataframe containing table-specific XBRL metadata."""
-=======
     xbrl_metadata: pd.DataFrame = pd.DataFrame()
     """Dataframe combining XBRL metadata for both instant and duration table columns."""
->>>>>>> da3e729d
 
     def __init__(
         self,
@@ -1737,48 +1716,8 @@
     table_id: TableIdFerc1 = TableIdFerc1.PLANT_IN_SERVICE_FERC1
     has_unique_record_ids: bool = False
 
-<<<<<<< HEAD
-    def normalize_metadata_xbrl(
-        self, xbrl_fact_names: list[str] | None
-    ) -> pd.DataFrame:
-=======
-    @cache_df("process_instant_xbrl")
-    def process_instant_xbrl(self, df: pd.DataFrame) -> pd.DataFrame:
-        """Pre-processing required to make the instant and duration tables compatible.
-
-        Each year the plant account balances are reported twice, in two separate
-        records: one for the end of the previous year, and one for the end of the
-        current year, with appropriate dates for the two year ends. Here we are
-        reshaping the table so that we instead have two columns: ``starting_balance``
-        and ``ending_balance`` that both pertain to the current year, so that all of
-        the records pertaining to a single ``report_year`` can be identified without
-        dealing with the instant / duration distinction.
-        """
-        df = super().process_instant_xbrl(df)
-        df["year"] = pd.to_datetime(df["date"]).dt.year
-        df.loc[df.report_year == (df.year + 1), "balance_type"] = "starting_balance"
-        df.loc[df.report_year == df.year, "balance_type"] = "ending_balance"
-        if not df.balance_type.notna().all():
-            raise ValueError(
-                f"Unexpected years found in the {self.table_id.value} table: "
-                f"{df.loc[df.balance_type.isna(), 'year'].unique()}"
-            )
-        df = (
-            df.drop(["year", "date"], axis="columns")
-            .set_index(["entity_id", "report_year", "balance_type"])
-            .unstack("balance_type")
-        )
-        # This turns a multi-index into a single-level index with tuples of strings as
-        # the keys, and then converts the tuples of strings into a single string by
-        # joining their values with an underscore. This results in column labels like
-        # boiler_plant_equipment_steam_production_starting_balance
-        # Is there a better way?
-        df.columns = ["_".join(items) for items in df.columns.to_flat_index()]
-        return df.reset_index()
-
     @cache_df("process_xbrl_metadata")
     def process_xbrl_metadata(self, xbrl_metadata_json) -> pd.DataFrame:
->>>>>>> da3e729d
         """Transform the metadata to reflect the transformed data.
 
         The XBRL Taxonomy metadata as extracted pertains to the XBRL data as extracted.
@@ -2864,7 +2803,6 @@
     table_id: TableIdFerc1 = TableIdFerc1.BALANCE_SHEET_LIABILITIES
     has_unique_record_ids: bool = False
 
-<<<<<<< HEAD
     def normalize_metadata_xbrl(
         self, xbrl_fact_names: list[str] | None
     ) -> pd.DataFrame:
@@ -2896,31 +2834,6 @@
             .normalize_metadata_xbrl(xbrl_fact_names)
             .assign(
                 xbrl_factoid=lambda x: x.xbrl_fact_name,
-=======
-    @cache_df("process_instant_xbrl")
-    def process_instant_xbrl(self, df: pd.DataFrame) -> pd.DataFrame:
-        """Pre-processing required to make the instant and duration tables compatible.
-
-        Each year the plant account balances are reported twice, in two separate
-        records: one for the end of the previous year, and one for the end of the
-        current year, with appropriate dates for the two year ends. Here we are
-        reshaping the table so that we instead have two columns: ``starting_balance``
-        and ``ending_balance`` that both pertain to the current year, so that all of
-        the records pertaining to a single ``report_year`` can be identified without
-        dealing with the instant / duration distinction.
-
-        NOTE: this is a copy/paste from the plant in service table. We should probably
-        generalize & parameterize it. Right now it looks like it would *only* be a bool.
-        """
-        df = super().process_instant_xbrl(df)
-        df["year"] = pd.to_datetime(df["date"]).dt.year
-        df.loc[df.report_year == (df.year + 1), "balance_type"] = "starting_balance"
-        df.loc[df.report_year == df.year, "balance_type"] = "ending_balance"
-        if not df.balance_type.notna().all():
-            raise ValueError(
-                f"Unexpected years found in the {self.table_id.value} table: "
-                f"{df.loc[df.balance_type.isna(), 'year'].unique()}"
->>>>>>> da3e729d
             )
         )
         # Save the normalized metadata so it can be used by other methods.
