--- conflicted
+++ resolved
@@ -62,7 +62,6 @@
 
     Alternatively, the allowable values could be derived *from* the structure of the
     Package.
-
     """
 
     FUEL_FERC1 = "fuel_ferc1"
@@ -95,7 +94,6 @@
       Actually we can't require that the rename values appear in the PUDL tables,
       because there will be cases in which the original column gets dropped or modified,
       e.g. in the case of unit conversions with a column rename.
-
     """
 
     dbf: RenameColumns = {}
@@ -206,7 +204,6 @@
             of facts were present. If either input dataframe is empty, the other
             dataframe is returned unchanged, except that several unused columns are
             dropped. If both input dataframes are empty, an empty dataframe is returned.
-
         """
         drop_cols = ["filing_name", "index"]
         # Ignore errors in case not all drop_cols are present.
@@ -451,7 +448,6 @@
       units.
     * Apply fuel unit corrections to fuel price and heat content columns based on
       observed clustering of values.
-
     """
 
     table_id: Ferc1TableId = Ferc1TableId.FUEL_FERC1
@@ -466,7 +462,6 @@
         Returns:
             A single transformed table concatenating multiple years of cleaned data
             derived from the raw DBF and/or XBRL inputs.
-
         """
         return self.drop_invalid_rows(df, self.params.drop_invalid_rows).pipe(
             self.correct_units, self.params.correct_units
@@ -548,7 +543,6 @@
         nuclear weapons. See:
 
         https://world-nuclear.org/information-library/facts-and-figures/heat-values-of-various-fuels.aspx
-
         """
         df = df.copy()
 
@@ -686,7 +680,6 @@
         are null AND there's a non-null value in the ``fuel_mmbtu_per_mwh`` column, as
         it typically indicates a "total" row for a plant. We also require a null value
         for the fuel_units and an "other" value for the fuel type.
-
         """
         data_cols = [
             "fuel_consumed_units",
@@ -715,7 +708,6 @@
         This method both drops rows in which all required data columns are null (using
         the inherited parameterized method) and then also drops those rows we believe
         represent plant totals.
-
         """
         return super().drop_invalid_rows(df, params).pipe(self.drop_total_rows)
 
@@ -964,468 +956,10 @@
     return df
 
 
-<<<<<<< HEAD
 ########################################################################################
 # Old per-table transform functions
 ########################################################################################
 def plants_small(ferc1_dbf_raw_dfs, ferc1_xbrl_raw_dfs, ferc1_transformed_dfs):
-=======
-def _multiplicative_error_correction(tofix, mask, minval, maxval, mults):
-    """Corrects data entry errors where data being multiplied by a factor.
-
-    In many cases we know that a particular column in the database should have a value
-    in a particular rage (e.g. the heat content of a ton of coal is a well defined
-    physical quantity -- it can be 15 mmBTU/ton or 22 mmBTU/ton, but it can't be 1
-    mmBTU/ton or 100 mmBTU/ton). Sometimes these fields are reported in the wrong units
-    (e.g. kWh of electricity generated rather than MWh) resulting in several
-    distributions that have a similar shape showing up at different ranges of value
-    within the data.  This function takes a one dimensional data series, a description
-    of a valid range for the values, and a list of factors by which we expect to see
-    some of the data multiplied due to unit errors.  Data found in these "ghost"
-    distributions are multiplied by the appropriate factor to bring them into the
-    expected range.
-
-    Data values which are not found in one of the acceptable multiplicative ranges are
-    set to NA.
-
-    Args:
-        tofix (pandas.Series): A 1-dimensional data series containing the values to be
-            fixed.
-        mask (pandas.Series): A 1-dimensional masking array of True/False values, which
-            will be used to select a subset of the tofix series onto which we will apply
-            the multiplicative fixes.
-        min (float): the minimum realistic value for the data series.
-        max (float): the maximum realistic value for the data series.
-        mults (list of floats): values by which "real" data may have been multiplied
-            due to common data entry errors. These values both show us where to look in
-            the full data series to find recoverable data, and also tell us by what
-            factor those values need to be multiplied to bring them back into the
-            reasonable range.
-
-    Returns:
-        fixed (pandas.Series): a data series of the same length as the input, but with
-        the transformed values.
-    """
-    # Grab the subset of the input series we are going to work on:
-    records_to_fix = tofix[mask]
-    # Drop those records from our output series
-    fixed = tofix.drop(records_to_fix.index)
-    # Iterate over the multipliers, applying fixes to outlying populations
-    for mult in mults:
-        records_to_fix = records_to_fix.apply(
-            lambda x: x * mult if x > minval / mult and x < maxval / mult else x
-        )
-    # Set any record that wasn't inside one of our identified populations to
-    # NA -- we are saying that these are true outliers, which can't be part
-    # of the population of values we are examining.
-    records_to_fix = records_to_fix.apply(
-        lambda x: np.nan if x < minval or x > maxval else x
-    )
-    # Add our fixed records back to the complete data series and return it
-    fixed = pd.concat([fixed, records_to_fix])
-    return fixed
-
-
-##############################################################################
-# DATABASE TABLE SPECIFIC PROCEDURES ##########################################
-##############################################################################
-def plants_steam(ferc1_raw_dfs, ferc1_transformed_dfs):
-    """Transforms FERC Form 1 plant_steam data for loading into PUDL Database.
-
-    This includes converting to our preferred units of MWh and MW, as well as
-    standardizing the strings describing the kind of plant and construction.
-
-    Args:
-        ferc1_raw_dfs (dict): Each entry in this dictionary of DataFrame objects
-            corresponds to a table from the  FERC Form 1 DBC database.
-        ferc1_transformed_dfs (dict): A dictionary of DataFrames to be transformed.
-
-    Returns:
-        dict: of transformed dataframes, including the newly transformed
-        plants_steam_ferc1 dataframe.
-    """
-    ferc1_steam_df = (
-        ferc1_raw_dfs["plants_steam_ferc1"]
-        .pipe(_plants_steam_clean)
-        .pipe(_plants_steam_assign_plant_ids, ferc1_transformed_dfs["fuel_ferc1"])
-    )
-    plants_steam_validate_ids(ferc1_steam_df)
-    ferc1_steam_df = ferc1_steam_df.replace(
-        {"construction_type": "unknown", "plant_type": "unknown"}, pd.NA
-    )
-    ferc1_transformed_dfs["plants_steam_ferc1"] = ferc1_steam_df
-    return ferc1_transformed_dfs
-
-
-def _plants_steam_clean(ferc1_steam_df):
-    ferc1_steam_df = (
-        ferc1_steam_df.rename(
-            columns={
-                "plant_name": "plant_name_ferc1",
-                "yr_const": "construction_year",
-                "plant_kind": "plant_type",
-                "type_const": "construction_type",
-                "asset_retire_cost": "asset_retirement_cost",
-                "yr_installed": "installation_year",
-                "tot_capacity": "capacity_mw",
-                "peak_demand": "peak_demand_mw",
-                "plant_hours": "plant_hours_connected_while_generating",
-                "plnt_capability": "plant_capability_mw",
-                "when_limited": "water_limited_capacity_mw",
-                "when_not_limited": "not_water_limited_capacity_mw",
-                "avg_num_of_emp": "avg_num_employees",
-                "net_generation": "net_generation_kwh",
-                "cost_land": "capex_land",
-                "cost_structure": "capex_structures",
-                "cost_equipment": "capex_equipment",
-                "cost_of_plant_to": "capex_total",
-                "cost_per_kw": "capex_per_kw",
-                "expns_operations": "opex_operations",
-                "expns_fuel": "opex_fuel",
-                "expns_coolants": "opex_coolants",
-                "expns_steam": "opex_steam",
-                "expns_steam_othr": "opex_steam_other",
-                "expns_transfer": "opex_transfer",
-                "expns_electric": "opex_electric",
-                "expns_misc_power": "opex_misc_power",
-                "expns_rents": "opex_rents",
-                "expns_allowances": "opex_allowances",
-                "expns_engnr": "opex_engineering",
-                "expns_structures": "opex_structures",
-                "expns_boiler": "opex_boiler",
-                "expns_plants": "opex_plants",
-                "expns_misc_steam": "opex_misc_steam",
-                "tot_prdctn_expns": "opex_production_total",
-                "expns_kwh": "opex_per_kwh",
-            }
-        )
-        .pipe(_clean_cols, "f1_steam")
-        .pipe(pudl.helpers.simplify_strings, ["plant_name_ferc1"])
-        .pipe(
-            pudl.helpers.cleanstrings,
-            ["construction_type", "plant_type"],
-            [CONSTRUCTION_TYPE_STRINGS, PLANT_KIND_STRINGS],
-            unmapped=pd.NA,
-        )
-        .pipe(
-            pudl.helpers.oob_to_nan,
-            cols=["construction_year", "installation_year"],
-            lb=1850,
-            ub=max(DataSource.from_id("ferc1").working_partitions["years"]) + 1,
-        )
-        .assign(
-            capex_per_mw=lambda x: 1000.0 * x.capex_per_kw,
-            opex_per_mwh=lambda x: 1000.0 * x.opex_per_kwh,
-            net_generation_mwh=lambda x: x.net_generation_kwh / 1000.0,
-        )
-        .drop(columns=["capex_per_kw", "opex_per_kwh", "net_generation_kwh"])
-    )
-
-    for col in ["construction_type", "plant_type"]:
-        if ferc1_steam_df[col].isnull().any():
-            raise AssertionError(
-                f"NA values found in {col} column during FERC 1 steam clean, add string to dictionary for this column"
-            )
-    return ferc1_steam_df
-
-
-def _plants_steam_assign_plant_ids(ferc1_steam_df, ferc1_fuel_df):
-    """Assign IDs to the large steam plants."""
-    ###########################################################################
-    # FERC PLANT ID ASSIGNMENT
-    ###########################################################################
-    # Now we need to assign IDs to the large steam plants, since FERC doesn't
-    # do this for us.
-    logger.info("Identifying distinct large FERC plants for ID assignment.")
-
-    # scikit-learn still doesn't deal well with NA values (this will be fixed
-    # eventually) We need to massage the type and missing data for the
-    # Classifier to work.
-    ferc1_steam_df = pudl.helpers.fix_int_na(
-        ferc1_steam_df, columns=["construction_year"]
-    )
-
-    # Grab fuel consumption proportions for use in assigning plant IDs:
-    fuel_fractions = fuel_by_plant_ferc1(ferc1_fuel_df)
-    ffc = list(fuel_fractions.filter(regex=".*_fraction_mmbtu$").columns)
-
-    ferc1_steam_df = ferc1_steam_df.merge(
-        fuel_fractions[["utility_id_ferc1", "plant_name_ferc1", "report_year"] + ffc],
-        on=["utility_id_ferc1", "plant_name_ferc1", "report_year"],
-        how="left",
-    )
-    # We need to fill the null values for these numerical feature vectors with
-    # zeros. not ideal, but the model requires dealing with nulls
-    null_to_zero = ffc + ["capacity_mw"]
-    ferc1_steam_df[null_to_zero] = ferc1_steam_df[null_to_zero].fillna(value=0.0)
-
-    # Train the classifier using DEFAULT weights, parameters not listed here.
-    ferc1_clf = pudl.transform.ferc1.make_ferc1_clf(ferc1_steam_df)
-    ferc1_clf = ferc1_clf.fit_transform(ferc1_steam_df)
-
-    # Use the classifier to generate groupings of similar records:
-    record_groups = ferc1_clf.predict(ferc1_steam_df.record_id)
-    n_tot = len(ferc1_steam_df)
-    n_grp = len(record_groups)
-    pct_grp = n_grp / n_tot
-    logger.info(
-        f"Successfully associated {n_grp} of {n_tot} ({pct_grp:.2%}) "
-        f"FERC Form 1 plant records with multi-year plant entities."
-    )
-
-    record_groups.columns = record_groups.columns.astype(str)
-    cols = record_groups.columns
-    record_groups = record_groups.reset_index()
-
-    # Now we are going to create a graph (network) that describes all of the
-    # binary relationships between a seed_id and the record_ids that it has
-    # been associated with in any other year. Each connected component of that
-    # graph is a ferc plant time series / plant_id
-    logger.info("Assigning IDs to multi-year FERC plant entities.")
-    edges_df = pd.DataFrame(columns=["source", "target"])
-    for col in cols:
-        new_edges = record_groups[["seed_id", col]]
-        new_edges = new_edges.rename({"seed_id": "source", col: "target"}, axis=1)
-        edges_df = pd.concat([edges_df, new_edges], sort=True)
-
-    # Drop any records where there's no target ID (no match in a year)
-    edges_df = edges_df[edges_df.target != ""]
-
-    # We still have to deal with the orphaned records -- any record which
-    # wasn't place in a time series but is still valid should be included as
-    # its own independent "plant" for completeness, and use in aggregate
-    # analysis.
-    orphan_record_ids = np.setdiff1d(
-        ferc1_steam_df.record_id.unique(), record_groups.values.flatten()
-    )
-    logger.info(
-        f"Identified {len(orphan_record_ids)} orphaned FERC plant records. "
-        f"Adding orphans to list of plant entities."
-    )
-    orphan_df = pd.DataFrame({"source": orphan_record_ids, "target": orphan_record_ids})
-    edges_df = pd.concat([edges_df, orphan_df], sort=True)
-
-    # Use the data frame we've compiled to create a graph
-    G = nx.from_pandas_edgelist(  # noqa: N806
-        edges_df, source="source", target="target"
-    )
-    # Find the connected components of the graph
-    ferc1_plants = (G.subgraph(c) for c in nx.connected_components(G))
-
-    # Now we'll iterate through the connected components and assign each of
-    # them a FERC Plant ID, and pull the results back out into a dataframe:
-    plants_w_ids = []
-    for plant_id_ferc1, plant in enumerate(ferc1_plants):
-        nx.set_edge_attributes(plant, plant_id_ferc1 + 1, name="plant_id_ferc1")
-        new_plant_df = nx.to_pandas_edgelist(plant)
-        plants_w_ids.append(new_plant_df)
-    plants_w_ids = pd.concat(plants_w_ids)
-    logger.info(
-        f"Successfully Identified {plant_id_ferc1+1-len(orphan_record_ids)} "
-        f"multi-year plant entities."
-    )
-
-    # Set the construction year back to numeric because it is.
-    ferc1_steam_df["construction_year"] = pd.to_numeric(
-        ferc1_steam_df["construction_year"], errors="coerce"
-    )
-    # We don't actually want to save the fuel fractions in this table... they
-    # were only here to help us match up the plants.
-    ferc1_steam_df = ferc1_steam_df.drop(ffc, axis=1)
-
-    # Now we need a list of all the record IDs, with their associated
-    # FERC 1 plant IDs. However, the source-target listing isn't
-    # guaranteed to list every one of the nodes in either list, so we
-    # need to compile them together to ensure that we get every single
-    sources = (
-        plants_w_ids.drop("target", axis=1)
-        .drop_duplicates()
-        .rename({"source": "record_id"}, axis=1)
-    )
-    targets = (
-        plants_w_ids.drop("source", axis=1)
-        .drop_duplicates()
-        .rename({"target": "record_id"}, axis=1)
-    )
-    plants_w_ids = (
-        pd.concat([sources, targets])
-        .drop_duplicates()
-        .sort_values(["plant_id_ferc1", "record_id"])
-    )
-    steam_rids = ferc1_steam_df.record_id.values
-    pwids_rids = plants_w_ids.record_id.values
-    missing_ids = [rid for rid in steam_rids if rid not in pwids_rids]
-    if missing_ids:
-        raise AssertionError(
-            f"Uh oh, we lost {abs(len(steam_rids)-len(pwids_rids))} FERC "
-            f"steam plant record IDs: {missing_ids}"
-        )
-    ferc1_steam_df = pd.merge(ferc1_steam_df, plants_w_ids, on="record_id")
-    return ferc1_steam_df
-
-
-def plants_steam_validate_ids(ferc1_steam_df):
-    """Tests that plant_id_ferc1 times series includes one record per year.
-
-    Args:
-        ferc1_steam_df (pandas.DataFrame): A DataFrame of the data from the FERC 1
-            Steam table.
-
-    Returns:
-        None
-    """
-    ##########################################################################
-    # FERC PLANT ID ERROR CHECKING STUFF
-    ##########################################################################
-
-    # Test to make sure that we don't have any plant_id_ferc1 time series
-    # which include more than one record from a given year. Warn the user
-    # if we find such cases (which... we do, as of writing)
-    year_dupes = (
-        ferc1_steam_df.groupby(["plant_id_ferc1", "report_year"])["utility_id_ferc1"]
-        .count()
-        .reset_index()
-        .rename(columns={"utility_id_ferc1": "year_dupes"})
-        .query("year_dupes>1")
-    )
-    if len(year_dupes) > 0:
-        for dupe in year_dupes.itertuples():
-            logger.error(
-                f"Found report_year={dupe.report_year} "
-                f"{dupe.year_dupes} times in "
-                f"plant_id_ferc1={dupe.plant_id_ferc1}"
-            )
-    else:
-        logger.info("No duplicate years found in any plant_id_ferc1. Hooray!")
-
-
-def fuel(ferc1_raw_dfs, ferc1_transformed_dfs):
-    """Transforms FERC Form 1 fuel data for loading into PUDL Database.
-
-    This process includes converting some columns to be in terms of our preferred units,
-    like MWh and mmbtu instead of kWh and btu. Plant names are also standardized
-    (stripped & lower). Fuel and fuel unit strings are also standardized using our
-    cleanstrings() function and string cleaning dictionaries found above (FUEL_STRINGS,
-    etc.)
-
-    Args:
-        ferc1_raw_dfs (dict): Each entry in this dictionary of DataFrame objects
-            corresponds to a table from the  FERC Form 1 DBC database.
-        ferc1_transformed_dfs (dict): A dictionary of DataFrames to be transformed.
-
-    Returns:
-        dict: The dictionary of transformed dataframes.
-    """
-    # grab table from dictionary of dfs, clean it up a bit
-    fuel_ferc1_df = (
-        _clean_cols(ferc1_raw_dfs["fuel_ferc1"], "f1_fuel")
-        # Standardize plant_name capitalization and remove leading/trailing
-        # white space -- necesary b/c plant_name is part of many foreign keys.
-        .pipe(pudl.helpers.simplify_strings, ["plant_name"])
-        # Take the messy free-form fuel & fuel_unit fields, and do our best to
-        # map them to some canonical categories... this is necessarily
-        # imperfect:
-        .pipe(
-            pudl.helpers.cleanstrings,
-            ["fuel", "fuel_unit"],
-            [FUEL_STRINGS, FUEL_UNIT_STRINGS],
-            unmapped=pd.NA,
-        )
-        # Fuel cost per kWh is a per-unit value that doesn't make sense to
-        # report for a single fuel that may be only a small part of the fuel
-        # consumed. "fuel generaton" is heat rate, but as it's based only on
-        # the heat content of a given fuel which may only be a small portion of
-        # the overall fuel # consumption, it doesn't make any sense here. Drop
-        # it.
-        .drop(["fuel_cost_kwh", "fuel_generaton"], axis=1)
-        # Convert from BTU/unit of fuel to 1e6 BTU/unit.
-        .assign(fuel_avg_mmbtu_per_unit=lambda x: x.fuel_avg_heat / 1e6).drop(
-            "fuel_avg_heat", axis=1
-        )
-        # Rename the columns to match our DB definitions
-        .rename(
-            columns={
-                # FERC 1 DB Name      PUDL DB Name
-                "plant_name": "plant_name_ferc1",
-                "fuel": "fuel_type_code_pudl",
-                "fuel_unit": "fuel_units",
-                "fuel_avg_mmbtu_per_unit": "fuel_mmbtu_per_unit",
-                "fuel_quantity": "fuel_consumed_units",
-                "fuel_cost_burned": "fuel_cost_per_unit_burned",
-                "fuel_cost_delvd": "fuel_cost_per_unit_delivered",
-                "fuel_cost_btu": "fuel_cost_per_mmbtu",
-            }
-        )
-    )
-
-    if fuel_ferc1_df["fuel_units"].isnull().any():
-        raise AssertionError(
-            "NA values found in fuel_units column during FERC 1 fuel clean, add string to dictionary"
-        )
-
-    #########################################################################
-    # CORRECT DATA ENTRY ERRORS #############################################
-    #########################################################################
-    coal_mask = fuel_ferc1_df["fuel_type_code_pudl"] == "coal"
-    gas_mask = fuel_ferc1_df["fuel_type_code_pudl"] == "gas"
-    oil_mask = fuel_ferc1_df["fuel_type_code_pudl"] == "oil"
-
-    corrections = [
-        # mult = 2000: reported in units of lbs instead of short tons
-        # mult = 1e6:  reported BTUs instead of mmBTUs
-        # minval and maxval of 10 and 29 mmBTUs are the range of values
-        # specified by EIA 923 instructions at:
-        # https://www.eia.gov/survey/form/eia_923/instructions.pdf
-        ["fuel_mmbtu_per_unit", coal_mask, 10.0, 29.0, (2e3, 1e6)],
-        # mult = 1e-2: reported cents/mmBTU instead of USD/mmBTU
-        # minval and maxval of .5 and 7.5 dollars per mmBTUs are the
-        # end points of the primary distribution of EIA 923 fuel receipts
-        # and cost per mmBTU data weighted by quantity delivered
-        ["fuel_cost_per_mmbtu", coal_mask, 0.5, 7.5, (1e-2,)],
-        # mult = 1e3: reported fuel quantity in cubic feet, not mcf
-        # mult = 1e6: reported fuel quantity in BTU, not mmBTU
-        # minval and maxval of .8 and 1.2 mmBTUs are the range of values
-        # specified by EIA 923 instructions
-        ["fuel_mmbtu_per_unit", gas_mask, 0.8, 1.2, (1e3, 1e6)],
-        # mult = 1e-2: reported in cents/mmBTU instead of USD/mmBTU
-        # minval and maxval of 1 and 35 dollars per mmBTUs are the
-        # end points of the primary distribution of EIA 923 fuel receipts
-        # and cost per mmBTU data weighted by quantity delivered
-        ["fuel_cost_per_mmbtu", gas_mask, 1, 35, (1e-2,)],
-        # mult = 42: reported fuel quantity in gallons, not barrels
-        # mult = 1e6: reported fuel quantity in BTU, not mmBTU
-        # minval and maxval of 3 and 6.9 mmBTUs are the range of values
-        # specified by EIA 923 instructions
-        ["fuel_mmbtu_per_unit", oil_mask, 3, 6.9, (42,)],
-        # mult = 1e-2: reported in cents/mmBTU instead of USD/mmBTU
-        # minval and maxval of 5 and 33 dollars per mmBTUs are the
-        # end points of the primary distribution of EIA 923 fuel receipts
-        # and cost per mmBTU data weighted by quantity delivered
-        ["fuel_cost_per_mmbtu", oil_mask, 5, 33, (1e-2,)],
-    ]
-
-    for (coltofix, mask, minval, maxval, mults) in corrections:
-        fuel_ferc1_df[coltofix] = _multiplicative_error_correction(
-            fuel_ferc1_df[coltofix], mask, minval, maxval, mults
-        )
-
-    #########################################################################
-    # REMOVE BAD DATA #######################################################
-    #########################################################################
-    # Drop any records that are missing data. This is a blunt instrument, to
-    # be sure. In some cases we lose data here, because some utilities have
-    # (for example) a "Total" line w/ only fuel_mmbtu_per_kwh on it. Grr.
-    fuel_ferc1_df.dropna(inplace=True)
-
-    # Replace "unkown" fuel unit with NAs - this comes after we drop missing data with NAs
-    fuel_ferc1_df = fuel_ferc1_df.replace({"fuel_units": "unknown"}, pd.NA)
-    ferc1_transformed_dfs["fuel_ferc1"] = fuel_ferc1_df
-
-    return ferc1_transformed_dfs
-
-
-def plants_small(ferc1_raw_dfs, ferc1_transformed_dfs):
->>>>>>> 14b922fa
     """Transforms FERC Form 1 plant_small data for loading into PUDL Database.
 
     This FERC Form 1 table contains information about a large number of small plants,
@@ -2010,403 +1544,11 @@
             logger.info(
                 f"Transforming raw FERC Form 1 dataframe for loading into {table}"
             )
-<<<<<<< HEAD
 
             ferc1_transformed_dfs[table] = ferc1_tfr_classes[table]().transform(
                 raw_dbf=ferc1_dbf_raw_dfs[table],
                 raw_xbrl_instant=ferc1_xbrl_raw_dfs[table].get(
                     "instant", pd.DataFrame()
-=======
-            ferc1_tfr_funcs[table](ferc1_raw_dfs, ferc1_tfr_dfs)
-
-    # convert types and return:
-    return {
-        name: convert_cols_dtypes(df, data_source="ferc1")
-        for name, df in ferc1_tfr_dfs.items()
-    }
-
-
-def transform_xbrl(
-    ferc1_raw_dfs, ferc1_settings: Ferc1DbfSettings = Ferc1DbfSettings()
-):
-    """Transforms FERC 1 XBRL data.
-
-    Args:
-        ferc1_raw_dfs (dict): Each entry in this dictionary of DataFrame objects
-            corresponds to a table from the FERC Form 1 DBC database
-        ferc1_settings: Validated ETL parameters required by
-            this data source.
-
-    Returns:
-        dict: A dictionary of the transformed DataFrames.
-    """
-    pass
-
-
-###############################################################################
-# Identifying FERC Plants
-###############################################################################
-# Sadly FERC doesn't provide any kind of real IDs for the plants that report to
-# them -- all we have is their names (a freeform string) and the data that is
-# reported alongside them. This is often enough information to be able to
-# recognize which records ought to be associated with each other year to year
-# to create a continuous time series. However, we want to do that
-# programmatically, which means using some clustering / categorization tools
-# from scikit-learn
-
-
-class FERCPlantClassifier(BaseEstimator, ClassifierMixin):
-    """A classifier for identifying FERC plant time series in FERC Form 1 data.
-
-    We want to be able to give the classifier a FERC plant record, and get back the
-    group of records(or the ID of the group of records) that it ought to be part of.
-
-    There are hundreds of different groups of records, and we can only know what they
-    are by looking at the whole dataset ahead of time. This is the "fitting" step, in
-    which the groups of records resulting from a particular set of model parameters(e.g.
-    the weights that are attributes of the class) are generated.
-
-    Once we have that set of record categories, we can test how well the classifier
-    performs, by checking it against test / training data which we have already
-    classified by hand. The test / training set is a list of lists of unique FERC plant
-    record IDs(each record ID is the concatenation of: report year, respondent id,
-    supplement number, and row number). It could also be stored as a dataframe where
-    each column is associated with a year of data(some of which could be empty). Not
-    sure what the best structure would be.
-
-    If it's useful, we can assign each group a unique ID that is the time ordered
-    concatenation of each of the constituent record IDs. Need to understand what the
-    process for checking the classification of an input record looks like.
-
-    To score a given classifier, we can look at what proportion of the records in the
-    test dataset are assigned to the same group as in our manual classification of those
-    records. There are much more complicated ways to do the scoring too... but for now
-    let's just keep it as simple as possible.
-    """
-
-    def __init__(self, min_sim=0.75, plants_df=None):
-        """Initialize the classifier.
-
-        Args:
-            min_sim : Number between 0.0 and 1.0, indicating the minimum value of
-                cosine similarity that we are willing to accept as indicating two
-                records are part of the same plant record time series. All entries in
-                the pairwise similarity matrix below this value will be zeroed out.
-            plants_df : The entire FERC Form 1 plant table as a dataframe. Needed in
-                order to calculate the distance metrics between all of the records so we
-                can group the plants in the fit() step, so we can check how well they
-                are categorized later...
-
-        Todo:
-            Zane revisit plants_df
-        """
-        self.min_sim = min_sim
-        self.plants_df = plants_df
-        self._years = self.plants_df.report_year.unique()
-
-    def fit(self, X, y=None):  # noqa: N803 Canonical capital letter...
-        """Use weighted FERC plant features to group records into time series.
-
-        The fit method takes the vectorized, normalized, weighted FERC plant
-        features (X) as input, calculates the pairwise cosine similarity matrix
-        between all records, and groups the records in their best time series.
-        The similarity matrix and best time series are stored as data members
-        in the object for later use in scoring & predicting.
-
-        This isn't quite the way a fit method would normally work.
-
-        Args:
-            X (): a sparse matrix of size n_samples x n_features.
-            y ():
-
-        Returns:
-            pandas.DataFrame:
-
-        TODO:
-            Zane revisit args and returns
-        """
-        self._cossim_df = pd.DataFrame(cosine_similarity(X))
-        self._best_of = self._best_by_year()
-        # Make the best match indices integers rather than floats w/ NA values.
-        self._best_of[self._years] = self._best_of[self._years].fillna(-1).astype(int)
-
-        return self
-
-    def transform(self, X, y=None):  # noqa: N803
-        """Passthrough transform method -- just returns self."""
-        return self
-
-    def predict(self, X, y=None):  # noqa: N803
-        """Identify time series of similar records to input record_ids.
-
-        Given a one-dimensional dataframe X, containing FERC record IDs, return
-        a dataframe in which each row corresponds to one of the input record_id
-        values (ordered as the input was ordered), with each column
-        corresponding to one of the years worth of data. Values in the returned
-        dataframe are the FERC record_ids of the record most similar to the
-        input record within that year. Some of them may be null, if there was
-        no sufficiently good match.
-
-        Row index is the seed record IDs. Column index is years.
-
-        Todo:
-        * This method is hideously inefficient. It should be vectorized.
-        * There's a line that throws a FutureWarning that needs to be fixed.
-        """
-        try:
-            getattr(self, "_cossim_df")
-        except AttributeError:
-            raise RuntimeError("You must train classifer before predicting data!")
-
-        tmp_best = pd.concat(
-            [
-                self._best_of.loc[:, ["record_id"] + list(self._years)],
-                pd.DataFrame(data=[""], index=[-1], columns=["record_id"]),
-            ]
-        )
-        out_dfs = []
-        # For each record_id we've been given:
-        for x in X:
-            # Find the index associated with the record ID we are predicting
-            # a grouping for:
-            idx = tmp_best[tmp_best.record_id == x].index.values[0]
-
-            # Mask the best_of dataframe, keeping only those entries where
-            # the index of the chosen record_id appears -- this results in a
-            # huge dataframe almost full of NaN values.
-            w_m = (
-                tmp_best[self._years][tmp_best[self._years] == idx]
-                # Grab the index values of the rows in the masked dataframe which
-                # are NOT all NaN -- these are the indices of the *other* records
-                # which found the record x to be one of their best matches.
-                .dropna(how="all").index.values
-            )
-
-            # Now look up the indices of the records which were found to be
-            # best matches to the record x.
-            b_m = tmp_best.loc[idx, self._years].astype(int)
-
-            # Here we require that there is no conflict between the two sets
-            # of indices -- that every time a record shows up in a grouping,
-            # that grouping is either the same, or a subset of the other
-            # groupings that it appears in. When no sufficiently good match
-            # is found the "index" in the _best_of array is set to -1, so
-            # requiring that the b_m value be >=0 screens out those no-match
-            # cases. This is okay -- we're just trying to require that the
-            # groupings be internally self-consistent, not that they are
-            # completely identical. Being flexible on this dramatically
-            # increases the number of records that get assigned a plant ID.
-            if np.array_equiv(w_m, b_m[b_m >= 0].values):
-                # This line is causing a warning. In cases where there are
-                # some years no sufficiently good match exists, and so b_m
-                # doesn't contain an index. Instead, it has a -1 sentinel
-                # value, which isn't a label for which a record exists, which
-                # upsets .loc. Need to find some way around this... but for
-                # now it does what we want. We could use .iloc instead, but
-                # then the -1 sentinel value maps to the last entry in the
-                # dataframe, which also isn't what we want.  Blargh.
-                new_grp = tmp_best.loc[b_m, "record_id"]
-
-                # Stack the new list of record_ids on our output DataFrame:
-                out_dfs.append(
-                    pd.DataFrame(
-                        data=new_grp.values.reshape(1, len(self._years)),
-                        index=pd.Index(
-                            [tmp_best.loc[idx, "record_id"]], name="seed_id"
-                        ),
-                        columns=self._years,
-                    )
-                )
-        return pd.concat(out_dfs)
-
-    def score(self, X, y=None):  # noqa: N803
-        """Scores a collection of FERC plant categorizations.
-
-        For every record ID in X, predict its record group and calculate
-        a metric of similarity between the prediction and the "ground
-        truth" group that was passed in for that value of X.
-
-        Args:
-            X (pandas.DataFrame): an n_samples x 1 pandas dataframe of FERC
-                Form 1 record IDs.
-            y (pandas.DataFrame): a dataframe of "ground truth" FERC Form 1
-                record groups, corresponding to the list record IDs in X
-
-        Returns:
-            numpy.ndarray: The average of all the similarity metrics as the
-            score.
-        """
-        scores = []
-        for true_group in y:
-            true_group = str.split(true_group, sep=",")
-            true_group = [s for s in true_group if s != ""]
-            predicted_groups = self.predict(pd.DataFrame(true_group))
-            for rec_id in true_group:
-                sm = SequenceMatcher(None, true_group, predicted_groups.loc[rec_id])
-                scores = scores + [sm.ratio()]
-
-        return np.mean(scores)
-
-    def _best_by_year(self):
-        """Finds the best match for each plant record in each other year."""
-        # only keep similarity matrix entries above our minimum threshold:
-        out_df = self.plants_df.copy()
-        sim_df = self._cossim_df[self._cossim_df >= self.min_sim]
-
-        # Add a column for each of the years, in which we will store indices
-        # of the records which best match the record in question:
-        for yr in self._years:
-            newcol = yr
-            out_df[newcol] = -1
-
-        # seed_yr is the year we are matching *from* -- we do the entire
-        # matching process from each year, since it may not be symmetric:
-        for seed_yr in self._years:
-            seed_idx = self.plants_df.index[self.plants_df.report_year == seed_yr]
-            # match_yr is all the other years, in which we are finding the best
-            # match
-            for match_yr in self._years:
-                best_of_yr = match_yr
-                match_idx = self.plants_df.index[self.plants_df.report_year == match_yr]
-                # For each record specified by seed_idx, obtain the index of
-                # the record within match_idx that that is the most similar.
-                best_idx = sim_df.iloc[seed_idx, match_idx].idxmax(axis=1)
-                out_df.iloc[seed_idx, out_df.columns.get_loc(best_of_yr)] = best_idx
-
-        return out_df
-
-
-def make_ferc1_clf(
-    plants_df,
-    ngram_min=2,
-    ngram_max=10,
-    min_sim=0.75,
-    plant_name_ferc1_wt=2.0,
-    plant_type_wt=2.0,
-    construction_type_wt=1.0,
-    capacity_mw_wt=1.0,
-    construction_year_wt=1.0,
-    utility_id_ferc1_wt=1.0,
-    fuel_fraction_wt=1.0,
-):
-    """Create a FERC Plant Classifier using several weighted features.
-
-    Given a FERC steam plants dataframe plants_df, which also includes fuel consumption
-    information, transform a selection of useful columns into features suitable for use
-    in calculating inter-record cosine similarities. Individual features are weighted
-    according to the keyword arguments.
-
-    Features include:
-
-      * plant_name (via TF-IDF, with ngram_min and ngram_max as parameters)
-      * plant_type (OneHot encoded categorical feature)
-      * construction_type (OneHot encoded categorical feature)
-      * capacity_mw (MinMax scaled numerical feature)
-      * construction year (OneHot encoded categorical feature)
-      * utility_id_ferc1 (OneHot encoded categorical feature)
-      * fuel_fraction_mmbtu (several MinMax scaled numerical columns, which are
-        normalized and treated as a single feature.)
-
-    This feature matrix is then used to instantiate a FERCPlantClassifier.
-
-    The combination of the ColumnTransformer and FERCPlantClassifier are combined in a
-    sklearn Pipeline, which is returned by the function.
-
-    Arguments:
-        ngram_min (int): the minimum lengths to consider in the vectorization of the
-            plant_name feature.
-        ngram_max (int): the maximum n-gram lengths to consider in the vectorization of
-            the plant_name feature.
-        min_sim (float): the minimum cosine similarity between two records that can be
-            considered a "match" (a number between 0.0 and 1.0).
-        plant_name_ferc1_wt (float): weight used to determine the relative importance
-            of each of the features in the feature matrix used to calculate the cosine
-            similarity between records. Used to scale each individual feature before the
-            vectors are normalized.
-        plant_type_wt (float): weight used to determine the relative importance of each
-            of the features in the feature matrix used to calculate the cosine
-            similarity between records. Used to scale each individual feature before the
-            vectors are normalized.
-        construction_type_wt (float): weight used to determine the relative importance
-            of each of the features in the feature matrix used to calculate the cosine
-            similarity between records. Used to scale each individual feature before the
-            vectors are normalized.
-        capacity_mw_wt (float):weight used to determine the relative importance of each
-            of the features in the feature matrix used to calculate the cosine
-            similarity between records. Used to scale each individual feature before the
-            vectors are normalized.
-        construction_year_wt (float): weight used to determine the relative importance
-            of each of the features in the feature matrix used to calculate the cosine
-            similarity between records. Used to scale each individual feature before the
-            vectors are normalized.
-        utility_id_ferc1_wt (float): weight used to determine the relative importance
-            of each of the features in the feature matrix used to calculate the cosine
-            similarity between records. Used to scale each individual feature before the
-            vectors are normalized.
-        fuel_fraction_wt (float): weight used to determine the relative importance of
-            each of the features in the feature matrix used to calculate the cosine
-            similarity between records. Used to scale each individual feature before the
-            vectors are normalized.
-
-    Returns:
-        sklearn.pipeline.Pipeline: an sklearn Pipeline that performs reprocessing and
-        classification with a FERCPlantClassifier object.
-    """
-    # Make a list of all the fuel fraction columns for use as one feature.
-    fuel_cols = list(plants_df.filter(regex=".*_fraction_mmbtu$").columns)
-
-    ferc1_pipe = Pipeline(
-        [
-            (
-                "preprocessor",
-                ColumnTransformer(
-                    transformers=[
-                        (
-                            "plant_name_ferc1",
-                            TfidfVectorizer(
-                                analyzer="char", ngram_range=(ngram_min, ngram_max)
-                            ),
-                            "plant_name_ferc1",
-                        ),
-                        (
-                            "plant_type",
-                            OneHotEncoder(categories="auto"),
-                            ["plant_type"],
-                        ),
-                        (
-                            "construction_type",
-                            OneHotEncoder(categories="auto"),
-                            ["construction_type"],
-                        ),
-                        ("capacity_mw", MinMaxScaler(), ["capacity_mw"]),
-                        (
-                            "construction_year",
-                            OneHotEncoder(categories="auto"),
-                            ["construction_year"],
-                        ),
-                        (
-                            "utility_id_ferc1",
-                            OneHotEncoder(categories="auto"),
-                            ["utility_id_ferc1"],
-                        ),
-                        (
-                            "fuel_fraction_mmbtu",
-                            Pipeline(
-                                [("scaler", MinMaxScaler()), ("norm", Normalizer())]
-                            ),
-                            fuel_cols,
-                        ),
-                    ],
-                    transformer_weights={
-                        "plant_name_ferc1": plant_name_ferc1_wt,
-                        "plant_type": plant_type_wt,
-                        "construction_type": construction_type_wt,
-                        "capacity_mw": capacity_mw_wt,
-                        "construction_year": construction_year_wt,
-                        "utility_id_ferc1": utility_id_ferc1_wt,
-                        "fuel_fraction_mmbtu": fuel_fraction_wt,
-                    },
->>>>>>> 14b922fa
                 ),
                 raw_xbrl_duration=ferc1_xbrl_raw_dfs[table].get(
                     "duration", pd.DataFrame()
@@ -2422,112 +1564,8 @@
             raw_xbrl_instant=ferc1_xbrl_raw_dfs["plants_steam_ferc1"].get(
                 "instant", pd.DataFrame()
             ),
-<<<<<<< HEAD
             raw_xbrl_duration=ferc1_xbrl_raw_dfs["plants_steam_ferc1"].get(
                 "duration", pd.DataFrame()
-=======
-        ]
-    )
-    return ferc1_pipe
-
-
-def fuel_by_plant_ferc1(fuel_df, thresh=0.5):
-    """Calculates useful FERC Form 1 fuel metrics on a per plant-year basis.
-
-    Each record in the FERC Form 1 corresponds to a particular type of fuel. Many plants
-    -- especially coal plants -- use more than one fuel, with gas and/or diesel serving
-    as startup fuels. In order to be able to classify the type of plant based on
-    relative proportions of fuel consumed or fuel costs it is useful to aggregate these
-    per-fuel records into a single record for each plant.
-
-    Fuel cost (in nominal dollars) and fuel heat content (in mmBTU) are calculated for
-    each fuel based on the cost and heat content per unit, and the number of units
-    consumed, and then summed by fuel type (there can be more than one record for a
-    given type of fuel in each plant because we are simplifying the fuel categories).
-    The per-fuel records are then pivoted to create one column per fuel type. The total
-    is summed and stored separately, and the individual fuel costs & heat contents are
-    divided by that total, to yield fuel proportions.  Based on those proportions and a
-    minimum threshold that's passed in, a "primary" fuel type is then assigned to the
-    plant-year record and given a string label.
-
-    Args:
-        fuel_df (pandas.DataFrame): Pandas DataFrame resembling the post-transform
-            result for the fuel_ferc1 table.
-        thresh (float): A value between 0.5 and 1.0 indicating the minimum fraction of
-            overall heat content that must have been provided by a fuel in a plant-year
-            for it to be considered the "primary" fuel for the plant in that year.
-            Default value: 0.5.
-
-    Returns:
-        pandas.DataFrame: A DataFrame with a single record for each plant-year,
-        including the columns required to merge it with the plants_steam_ferc1
-        table/DataFrame (report_year, utility_id_ferc1, and plant_name) as well as
-        totals for fuel mmbtu consumed in that plant-year, and the cost of fuel in that
-        year, the proportions of heat content and fuel costs for each fuel in that year,
-        and a column that labels the plant's primary fuel for that year.
-
-    Raises:
-        AssertionError: If the DataFrame input does not have the columns required to
-            run the function.
-    """
-    keep_cols = [
-        "report_year",  # key
-        "utility_id_ferc1",  # key
-        "plant_name_ferc1",  # key
-        "fuel_type_code_pudl",  # pivot
-        "fuel_consumed_units",  # value
-        "fuel_mmbtu_per_unit",  # value
-        "fuel_cost_per_unit_burned",  # value
-    ]
-
-    # Ensure that the dataframe we've gotten has all the information we need:
-    for col in keep_cols:
-        if col not in fuel_df.columns:
-            raise AssertionError(f"Required column {col} not found in input fuel_df.")
-
-    # Calculate per-fuel derived values and add them to the DataFrame
-    df = (
-        # Really there should *not* be any duplicates here but... there's a
-        # bug somewhere that introduces them into the fuel_ferc1 table.
-        fuel_df[keep_cols]
-        .drop_duplicates()
-        # Calculate totals for each record based on per-unit values:
-        .assign(fuel_mmbtu=lambda x: x.fuel_consumed_units * x.fuel_mmbtu_per_unit)
-        .assign(fuel_cost=lambda x: x.fuel_consumed_units * x.fuel_cost_per_unit_burned)
-        # Drop the ratios and heterogeneous fuel "units"
-        .drop(
-            ["fuel_mmbtu_per_unit", "fuel_cost_per_unit_burned", "fuel_consumed_units"],
-            axis=1,
-        )
-        # Group by the keys and fuel type, and sum:
-        .groupby(
-            [
-                "utility_id_ferc1",
-                "plant_name_ferc1",
-                "report_year",
-                "fuel_type_code_pudl",
-            ]
-        )
-        .agg(sum)
-        .reset_index()
-        # Set the index to the keys, and pivot to get per-fuel columns:
-        .set_index(["utility_id_ferc1", "plant_name_ferc1", "report_year"])
-        .pivot(columns="fuel_type_code_pudl")
-        .fillna(0.0)
-    )
-
-    # Undo pivot. Could refactor this old function
-    plant_year_totals = df.stack("fuel_type_code_pudl").groupby(level=[0, 1, 2]).sum()
-
-    # Calculate total heat content burned for each plant, and divide it out
-    mmbtu_group = (
-        pd.merge(
-            # Sum up all the fuel heat content, and divide the individual fuel
-            # heat contents by it (they are all contained in single higher
-            # level group of columns labeled fuel_mmbtu)
-            df.loc[:, "fuel_mmbtu"].div(
-                df.loc[:, "fuel_mmbtu"].sum(axis=1), axis="rows"
->>>>>>> 14b922fa
             ),
             transformed_fuel=ferc1_transformed_dfs["fuel_ferc1"],
         )
