--- conflicted
+++ resolved
@@ -151,15 +151,9 @@
         "production": {
             "censusdp1tract": "10.5281/zenodo.4127049",
             "eia860": "10.5281/zenodo.5534934",
-<<<<<<< HEAD
-            "eia860m": "10.5281/zenodo.5534942",
-            "eia861": "10.5281/zenodo.5602102",
-            "eia923": "10.5281/zenodo.5534937",
-=======
             "eia860m": "10.5281/zenodo.5602152",
             "eia861": "10.5281/zenodo.5602102",
             "eia923": "10.5281/zenodo.5596977",
->>>>>>> cc8c9506
             "epacems": "10.5281/zenodo.4660268",
             "ferc1": "10.5281/zenodo.5534788",
             "ferc714": "10.5281/zenodo.5076672",
