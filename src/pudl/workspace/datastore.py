--- conflicted
+++ resolved
@@ -3,11 +3,7 @@
 import hashlib
 import io
 import json
-<<<<<<< HEAD
-import logging
 import os
-=======
->>>>>>> f467bcae
 import re
 import sys
 import zipfile
