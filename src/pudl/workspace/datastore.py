--- conflicted
+++ resolved
@@ -16,11 +16,8 @@
 from requests.adapters import HTTPAdapter
 from requests.packages.urllib3.util.retry import Retry
 
-<<<<<<< HEAD
+import pudl
 from pudl.helpers import configure_root_logger, get_logger
-=======
-import pudl
->>>>>>> bf4767d7
 from pudl.workspace import resource_cache
 from pudl.workspace.resource_cache import PudlResourceKey
 
@@ -29,7 +26,6 @@
 # The Zenodo tokens recorded here should have read-only access to our archives.
 # Including them here is correct in order to allow public use of this tool, so
 # long as we stick to read-only keys.
-
 
 PUDL_YML = Path.home() / ".pudl.yml"
 
@@ -480,7 +476,7 @@
         return Path(pudl.workspace.setup.get_defaults()["pudl_in"])
 
 
-def _create_datastore(args: dict) -> Datastore:
+def _create_datastore(args: argparse.Namespace) -> Datastore:
     """Constructs datastore instance."""
     # Configure how we want to obtain raw input data:
     ds_kwargs = dict(gcs_cache_path=args.gcs_cache_path, sandbox=args.sandbox)
@@ -545,15 +541,9 @@
     """Cache datasets."""
     args = parse_command_line()
 
-<<<<<<< HEAD
     configure_root_logger()
 
     logger.setLevel(args.loglevel)
-=======
-    pudl_logger = logging.getLogger("pudl")
-    log_format = "%(asctime)s [%(levelname)8s] %(name)s:%(lineno)s %(message)s"
-    coloredlogs.install(fmt=log_format, level=args.loglevel, logger=pudl_logger)
->>>>>>> bf4767d7
 
     dstore = _create_datastore(args)
 
