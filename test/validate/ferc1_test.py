--- conflicted
+++ resolved
@@ -14,22 +14,15 @@
 logger = logging.getLogger(__name__)
 
 # These are tables for which individual records have been sliced up and
-<<<<<<< HEAD
-# turned into columns -- so there's no universally unique record ID.
-# Except for the transmission table.
+# turned into columns (except for the transmission table) -- so there's no universally
+# unique record ID. But we should parameterize the has_unique_record_ids class
+# attributes in the FERC classes.
 non_unique_record_id_tables = [
     "plant_in_service_ferc1",
     "purchased_power_ferc1",
+    "electric_energy_sources_ferc1",
+    "electric_energy_dispositions_ferc1",
     "transmission_ferc1",
-=======
-# turned into columns -- so there's no universally unique record ID. But we should
-# parameterize the has_unique_record_ids class attributes in the FERC classes
-non_unique_record_id_tables = [
-    "plant_in_service_ferc1",
-    "purchased_power_ferc1",
-    "electric_energy_account_sources_ferc1",
-    "electric_energy_dispositions_ferc1",
->>>>>>> f9af83e5
 ]
 unique_record_tables = [
     t
